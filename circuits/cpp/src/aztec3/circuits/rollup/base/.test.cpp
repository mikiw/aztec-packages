#include "c_bind.h"
#include "index.hpp"
#include "init.hpp"

#include "aztec3/circuits/abis/append_only_tree_snapshot.hpp"
#include "aztec3/circuits/abis/combined_accumulated_data.hpp"
#include "aztec3/circuits/abis/global_variables.hpp"
#include "aztec3/circuits/abis/kernel_circuit_public_inputs.hpp"
#include "aztec3/circuits/abis/membership_witness.hpp"
#include "aztec3/circuits/abis/new_contract_data.hpp"
#include "aztec3/circuits/abis/previous_kernel_data.hpp"
#include "aztec3/circuits/abis/public_data_read.hpp"
#include "aztec3/circuits/hash.hpp"
#include "aztec3/circuits/kernel/private/utils.hpp"
#include "aztec3/circuits/rollup/components/components.hpp"
#include "aztec3/circuits/rollup/test_utils/utils.hpp"
#include "aztec3/constants.hpp"
#include "aztec3/utils/circuit_errors.hpp"

#include <barretenberg/barretenberg.hpp>

#include <gtest/gtest.h>

#include <cstddef>
#include <cstdint>
#include <iostream>
#include <tuple>
#include <vector>


namespace {


using aztec3::circuits::abis::PreviousKernelData;


// using aztec3::circuits::mock::mock_circuit;
using aztec3::circuits::rollup::test_utils::utils::base_rollup_inputs_from_kernels;
using aztec3::circuits::rollup::test_utils::utils::compare_field_hash_to_expected;
using aztec3::circuits::rollup::test_utils::utils::get_empty_kernel;
using aztec3::circuits::rollup::test_utils::utils::get_initial_nullifier_tree;
// using aztec3::circuits::mock::mock_kernel_inputs;

using aztec3::circuits::abis::AppendOnlyTreeSnapshot;

using aztec3::circuits::rollup::native_base_rollup::BaseOrMergeRollupPublicInputs;
using aztec3::circuits::rollup::native_base_rollup::BaseRollupInputs;
using aztec3::circuits::rollup::native_base_rollup::ConstantRollupData;
using aztec3::circuits::rollup::native_base_rollup::NT;

using aztec3::circuits::abis::NewContractData;

using aztec3::circuits::rollup::test_utils::utils::make_public_data_update_request;
using aztec3::circuits::rollup::test_utils::utils::make_public_read;

using DummyCircuitBuilder = aztec3::utils::DummyCircuitBuilder;

using aztec3::utils::CircuitErrorCode;
}  // namespace

namespace aztec3::circuits::rollup::base::native_base_rollup_circuit {

class base_rollup_tests : public ::testing::Test {
  protected:
    static void SetUpTestSuite() { barretenberg::srs::init_crs_factory("../barretenberg/cpp/srs_db/ignition"); }

    // TODO(1998): uncomment once https://github.com/AztecProtocol/aztec-packages/issues/1998 is solved and
    //             use new pattern such as call_func_and_wrapper from test_helper.hpp

    //     static void run_cbind(BaseRollupInputs& base_rollup_inputs,
    //                           BaseOrMergeRollupPublicInputs& expected_public_inputs,
    //                           bool compare_pubins = true,
    //                           bool assert_no_circuit_failure = true)
    //     {
    //         info("Retesting via cbinds....");

    //         std::vector<uint8_t> base_rollup_inputs_vec;
    //         serialize::write(base_rollup_inputs_vec, base_rollup_inputs);

    //         // uint8_t const* proof_data;
    //         // size_t proof_data_size;
    //         uint8_t const* public_inputs_buf = nullptr;
    //         size_t public_inputs_size = 0;
    //         // info("simulating circuit via cbind");
    //         uint8_t* const circuit_failure_ptr =
    //             base_rollup__sim(base_rollup_inputs_vec.data(), &public_inputs_size, &public_inputs_buf);

    //         ASSERT_TRUE(assert_no_circuit_failure ? circuit_failure_ptr == nullptr : circuit_failure_ptr != nullptr);
    //         // info("Proof size: ", proof_data_size);
    //         // info("PublicInputs size: ", public_inputs_size);

    //         if (compare_pubins) {
    //             BaseOrMergeRollupPublicInputs public_inputs;
    //             uint8_t const* public_inputs_buf_tmp = public_inputs_buf;
    //             serialize::read(public_inputs_buf_tmp, public_inputs);
    //             ASSERT_EQ(public_inputs.calldata_hash.size(), expected_public_inputs.calldata_hash.size());
    //             for (size_t i = 0; i < public_inputs.calldata_hash.size(); i++) {
    //                 ASSERT_EQ(public_inputs.calldata_hash[i], expected_public_inputs.calldata_hash[i]);
    //             }

    //             std::vector<uint8_t> expected_public_inputs_vec;
    //             serialize::write(expected_public_inputs_vec, expected_public_inputs);

    //             ASSERT_EQ(public_inputs_size, expected_public_inputs_vec.size());
    //             // Just compare the first 10 bytes of the serialized public outputs
    //             if (public_inputs_size > 10) {
    //                 // for (size_t 0; i < public_inputs_size; i++) {
    //                 for (size_t i = 0; i < 10; i++) {
    //                     ASSERT_EQ(public_inputs_buf[i], expected_public_inputs_vec[i]);
    //                 }
    //             }
    //         }

    //         // free((void*)proof_data);
    //         free((void*)public_inputs_buf);
    //         // info("finished retesting via cbinds...");
    //     }
};

TEST_F(base_rollup_tests, native_no_new_contract_leafs)
{
    DummyCircuitBuilder builder = DummyCircuitBuilder("base_rollup_tests__native_no_new_contract_leafs");
    // When there are no contract deployments. The contract tree should be inserting 0 leafs, (not empty leafs);
    // Initially, the start_contract_tree_snapshot is empty (leaf is 0. hash it up).
    // Get sibling path of index 0 leaf (for circuit to check membership via sibling path)
    // No contract leaves -> will insert empty tree -> i.e. end_contract_tree_root = start_contract_tree_root

    BaseRollupInputs emptyInputs = base_rollup_inputs_from_kernels({ get_empty_kernel(), get_empty_kernel() });
    MemoryStore contract_tree_store;
    auto empty_contract_tree = MerkleTree(contract_tree_store, CONTRACT_TREE_HEIGHT);

    BaseOrMergeRollupPublicInputs outputs =
        aztec3::circuits::rollup::native_base_rollup::base_rollup_circuit(builder, emptyInputs);

    AppendOnlyTreeSnapshot<NT> const expectedStartContractTreeSnapshot = {
        .root = empty_contract_tree.root(),
        .next_available_leaf_index = 0,
    };
    AppendOnlyTreeSnapshot<NT> const expectedEndContractTreeSnapshot = {
        .root = empty_contract_tree.root(),
        .next_available_leaf_index = 2,
    };
    ASSERT_EQ(outputs.start_contract_tree_snapshot, expectedStartContractTreeSnapshot);
    ASSERT_EQ(outputs.end_contract_tree_snapshot, expectedEndContractTreeSnapshot);
    ASSERT_EQ(outputs.start_contract_tree_snapshot, emptyInputs.start_contract_tree_snapshot);
    ASSERT_FALSE(builder.failed()) << builder.failure_msgs;
    // TODO(1998): see above
    //  run_cbind(emptyInputs, outputs);
}

TEST_F(base_rollup_tests, native_contract_leaf_inserted)
{
    DummyCircuitBuilder builder = DummyCircuitBuilder("base_rollup_tests__native_contract_leaf_inserted");
    // When there is a contract deployment, the contract tree should be inserting 1 leaf.
    // The remaining leafs should be 0 leafs, (not empty leafs);

    // Create a "mock" contract deployment
    NewContractData<NT> const new_contract = {
        .contract_address = fr(1),
        .portal_contract_address = fr(3),
        .function_tree_root = fr(2),
    };

    MemoryStore empty_contract_tree_store;
    auto empty_contract_tree = MerkleTree(empty_contract_tree_store, CONTRACT_TREE_HEIGHT);
    AppendOnlyTreeSnapshot<NT> const expected_start_contracts_snapshot = {
        .root = empty_contract_tree.root(),
        .next_available_leaf_index = 0,
    };

    // create expected end contract tree snapshot
    MemoryStore contract_tree_store;
    auto expected_end_contracts_snapshot_tree =
        stdlib::merkle_tree::MerkleTree<MemoryStore>(contract_tree_store, CONTRACT_TREE_HEIGHT);
    expected_end_contracts_snapshot_tree.update_element(0, new_contract.hash());

    AppendOnlyTreeSnapshot<NT> const expected_end_contracts_snapshot = {
        .root = expected_end_contracts_snapshot_tree.root(),
        .next_available_leaf_index = 2,
    };

    std::array<PreviousKernelData<NT>, 2> kernel_data = { get_empty_kernel(), get_empty_kernel() };
    kernel_data[0].public_inputs.end.new_contracts[0] = new_contract;
    BaseRollupInputs inputs = base_rollup_inputs_from_kernels(kernel_data);

    BaseOrMergeRollupPublicInputs outputs =
        aztec3::circuits::rollup::native_base_rollup::base_rollup_circuit(builder, inputs);

    ASSERT_EQ(outputs.start_contract_tree_snapshot, expected_start_contracts_snapshot);
    ASSERT_EQ(outputs.start_contract_tree_snapshot, inputs.start_contract_tree_snapshot);
    ASSERT_EQ(outputs.end_contract_tree_snapshot, expected_end_contracts_snapshot);
    ASSERT_FALSE(builder.failed()) << builder.failure_msgs;
    // TODO(1998): see above
    // run_cbind(inputs, outputs);
}

TEST_F(base_rollup_tests, native_contract_leaf_inserted_in_non_empty_snapshot_tree)
{
    DummyCircuitBuilder builder =
        DummyCircuitBuilder("base_rollup_tests__native_contract_leaf_inserted_in_non_empty_snapshot_tree");
    // Same as before except our start_contract_snapshot_tree is not empty
    std::array<PreviousKernelData<NT>, 2> kernel_data = { get_empty_kernel(), get_empty_kernel() };

    // Create a "mock" contract deployment
    NewContractData<NT> new_contract = {
        .contract_address = fr(1),
        .portal_contract_address = fr(3),
        .function_tree_root = fr(2),
    };
    kernel_data[0].public_inputs.end.new_contracts[0] = new_contract;
    BaseRollupInputs inputs = base_rollup_inputs_from_kernels(kernel_data);

    MemoryStore start_contract_tree_snapshot_store;
    auto start_contract_tree_snapshot = MerkleTree(start_contract_tree_snapshot_store, CONTRACT_TREE_HEIGHT);
    // insert 12 leaves to the tree (next available leaf index is 12)
    for (size_t i = 0; i < 12; ++i) {
        start_contract_tree_snapshot.update_element(i, fr(i));
    }
    // set the start_contract_tree_snapshot
    inputs.start_contract_tree_snapshot = {
        .root = start_contract_tree_snapshot.root(),
        .next_available_leaf_index = 12,
    };

    // Set the new_contracts_subtree_sibling_path
    auto sibling_path = get_sibling_path<CONTRACT_SUBTREE_SIBLING_PATH_LENGTH>(
        start_contract_tree_snapshot, 12, CONTRACT_SUBTREE_HEIGHT);
    inputs.new_contracts_subtree_sibling_path = sibling_path;

    // create expected end contract tree snapshot
<<<<<<< HEAD
    auto expected_contract_leaf = crypto::pedersen_commitment::lookup::compress_native(
=======
    auto expected_contract_leaf = crypto::pedersen_hash::hash(
>>>>>>> 388a47ba
        { new_contract.contract_address, new_contract.portal_contract_address, new_contract.function_tree_root },
        NativeTypes::get_generator_context(GeneratorIndex::CONTRACT_LEAF));

    auto expected_end_contract_tree_snapshot_store = start_contract_tree_snapshot_store;
    auto expected_end_contracts_snapshot_tree =
        MerkleTree(expected_end_contract_tree_snapshot_store, CONTRACT_TREE_HEIGHT);
    expected_end_contracts_snapshot_tree.update_element(12, expected_contract_leaf);

    AppendOnlyTreeSnapshot<NT> const expected_end_contracts_snapshot = {
        .root = expected_end_contracts_snapshot_tree.root(),
        .next_available_leaf_index = 14,
    };
    BaseOrMergeRollupPublicInputs outputs =
        aztec3::circuits::rollup::native_base_rollup::base_rollup_circuit(builder, inputs);

    ASSERT_EQ(outputs.start_contract_tree_snapshot, inputs.start_contract_tree_snapshot);
    ASSERT_EQ(outputs.end_contract_tree_snapshot, expected_end_contracts_snapshot);
    ASSERT_FALSE(builder.failed()) << builder.failure_msgs;
    // TODO(1998): see above
    // run_cbind(inputs, outputs);
}

TEST_F(base_rollup_tests, native_new_commitments_tree)
{
    DummyCircuitBuilder builder = DummyCircuitBuilder("base_rollup_tests__native_new_commitments_tree");
    // Create 4 new mock commitments. Add them to kernel data.
    // Then get sibling path so we can verify insert them into the tree.

    std::array<PreviousKernelData<NT>, 2> kernel_data = { get_empty_kernel(), get_empty_kernel() };
    std::array<NT::fr, MAX_NEW_COMMITMENTS_PER_TX* 2> new_commitments = { 0, 1, 2, 3, 4, 5, 6, 7 };
    for (uint8_t i = 0; i < 2; i++) {
        std::array<fr, MAX_NEW_COMMITMENTS_PER_TX> kernel_commitments;
        for (uint8_t j = 0; j < MAX_NEW_COMMITMENTS_PER_TX; j++) {
            kernel_commitments[j] = new_commitments[i * MAX_NEW_COMMITMENTS_PER_TX + j];
        }
        kernel_data[i].public_inputs.end.new_commitments = kernel_commitments;
    }

    // get sibling path
    MemoryStore note_hash_tree_store;
    auto note_hash_tree = MerkleTree(note_hash_tree_store, NOTE_HASH_TREE_HEIGHT);
    AppendOnlyTreeSnapshot<NT> const expected_start_commitments_snapshot = {
        .root = note_hash_tree.root(),
        .next_available_leaf_index = 0,
    };
    for (size_t i = 0; i < new_commitments.size(); ++i) {
        note_hash_tree.update_element(i, new_commitments[i]);
    }
    AppendOnlyTreeSnapshot<NT> const expected_end_commitments_snapshot = {
        .root = note_hash_tree.root(),
        .next_available_leaf_index = 2 * MAX_NEW_COMMITMENTS_PER_TX,
    };

    auto inputs = base_rollup_inputs_from_kernels(kernel_data);
    BaseOrMergeRollupPublicInputs outputs =
        aztec3::circuits::rollup::native_base_rollup::base_rollup_circuit(builder, inputs);

    ASSERT_EQ(outputs.start_note_hash_tree_snapshot, expected_start_commitments_snapshot);
    ASSERT_EQ(outputs.start_note_hash_tree_snapshot, inputs.start_note_hash_tree_snapshot);
    ASSERT_EQ(outputs.end_note_hash_tree_snapshot, expected_end_commitments_snapshot);
    ASSERT_FALSE(builder.failed()) << builder.failure_msgs;
    // TODO(1998): see above
    // run_cbind(inputs, outputs);
}

template <size_t N> NT::fr calc_root(NT::fr leaf, NT::uint32 leafIndex, std::array<NT::fr, N> siblingPath)
{
    for (size_t i = 0; i < siblingPath.size(); i++) {
        if (leafIndex & (1 << i)) {
            leaf = proof_system::plonk::stdlib::merkle_tree::hash_pair_native(siblingPath[i], leaf);
        } else {
            leaf = proof_system::plonk::stdlib::merkle_tree::hash_pair_native(leaf, siblingPath[i]);
        }
    }
    return leaf;
}

TEST_F(base_rollup_tests, native_new_nullifier_tree_empty)
{
    /**
     * DESCRIPTION
     */

    // This test checks for insertions of all 0 values
    // In this special case we will not need to provide sibling paths to check insertion of the nullifier values
    // This is because 0 values are not actually inserted into the tree, rather the inserted subtree is left
    // empty to begin with.

    std::array<fr, MAX_NEW_NULLIFIERS_PER_TX * 2> const new_nullifiers{};
    std::vector<fr> initial_values(2 * MAX_NEW_NULLIFIERS_PER_TX - 1);

    for (size_t i = 0; i < initial_values.size(); i++) {
        initial_values[i] = i + 1;
    }

    auto nullifier_tree = get_initial_nullifier_tree(initial_values);
    auto start_nullifier_tree_snapshot = nullifier_tree.get_snapshot();
    for (auto v : new_nullifiers) {
        nullifier_tree.update_element(v);
    }
    auto end_nullifier_tree_snapshot = nullifier_tree.get_snapshot();

    /**
     * RUN
     */
    DummyCircuitBuilder builder = DummyCircuitBuilder("base_rollup_tests__native_new_nullifier_tree_empty");
    std::array<PreviousKernelData<NT>, 2> const kernel_data = { get_empty_kernel(), get_empty_kernel() };
    BaseRollupInputs const empty_inputs = base_rollup_inputs_from_kernels(kernel_data);

    BaseOrMergeRollupPublicInputs const outputs =
        aztec3::circuits::rollup::native_base_rollup::base_rollup_circuit(builder, empty_inputs);

    /**
     * ASSERT
     */
    // Start state
    ASSERT_EQ(outputs.start_nullifier_tree_snapshot, start_nullifier_tree_snapshot);

    // End state
    ASSERT_EQ(outputs.end_nullifier_tree_snapshot, end_nullifier_tree_snapshot);
    ASSERT_EQ(outputs.end_nullifier_tree_snapshot.root, outputs.start_nullifier_tree_snapshot.root);
    ASSERT_EQ(outputs.end_nullifier_tree_snapshot.next_available_leaf_index,
              outputs.start_nullifier_tree_snapshot.next_available_leaf_index + 2 * MAX_NEW_NULLIFIERS_PER_TX);
    ASSERT_FALSE(builder.failed()) << builder.failure_msgs;
}

void nullifier_insertion_test(std::array<fr, MAX_NEW_NULLIFIERS_PER_TX * 2> new_nullifiers)
{
    // @todo We can probably reuse this more than we are already doing.
    // Regression test caught when testing the typescript nullifier tree implementation

    std::vector<fr> initial_values(2 * MAX_NEW_NULLIFIERS_PER_TX - 1);
    for (size_t i = 0; i < initial_values.size(); i++) {
        initial_values[i] = i + 1;
    }

    auto nullifier_tree = get_initial_nullifier_tree(initial_values);
    auto start_nullifier_tree_snapshot = nullifier_tree.get_snapshot();
    for (auto v : new_nullifiers) {
        nullifier_tree.update_element(v);
    }
    auto end_nullifier_tree_snapshot = nullifier_tree.get_snapshot();

    DummyCircuitBuilder builder = DummyCircuitBuilder("base_rollup_tests__nullifier_insertion_test");
    std::array<PreviousKernelData<NT>, 2> kernel_data = { get_empty_kernel(), get_empty_kernel() };
    for (uint8_t i = 0; i < 2; i++) {
        std::array<fr, MAX_NEW_NULLIFIERS_PER_TX> kernel_nullifiers;
        for (uint8_t j = 0; j < MAX_NEW_NULLIFIERS_PER_TX; j++) {
            kernel_nullifiers[j] = new_nullifiers[i * MAX_NEW_NULLIFIERS_PER_TX + j];
        }
        kernel_data[i].public_inputs.end.new_nullifiers = kernel_nullifiers;
    }
    BaseRollupInputs const inputs = base_rollup_inputs_from_kernels(kernel_data);

    BaseOrMergeRollupPublicInputs const outputs =
        aztec3::circuits::rollup::native_base_rollup::base_rollup_circuit(builder, inputs);
    /**
     * ASSERT
     */
    ASSERT_EQ(outputs.start_nullifier_tree_snapshot, start_nullifier_tree_snapshot);
    ASSERT_EQ(outputs.end_nullifier_tree_snapshot, end_nullifier_tree_snapshot);
    ASSERT_EQ(outputs.end_nullifier_tree_snapshot.next_available_leaf_index,
              outputs.start_nullifier_tree_snapshot.next_available_leaf_index + MAX_NEW_NULLIFIERS_PER_TX * 2);
    ASSERT_FALSE(builder.failed()) << builder.failure_msgs;
}

TEST_F(base_rollup_tests, native_new_nullifier_tree_all_larger)
{
    std::array<fr, 2 * MAX_NEW_NULLIFIERS_PER_TX> initial_values;

    for (size_t i = 0; i < initial_values.size(); i++) {
        initial_values[i] = 2 * MAX_NEW_NULLIFIERS_PER_TX + i;
    }

    nullifier_insertion_test(initial_values);
}

TEST_F(base_rollup_tests, native_new_nullifier_tree_sparse_insertions)
{
    std::array<fr, 2 * MAX_NEW_NULLIFIERS_PER_TX> initial_values;

    for (size_t i = 0; i < initial_values.size(); i++) {
        initial_values[i] = 2 * MAX_NEW_NULLIFIERS_PER_TX + 5 * i + 1;
    }
    nullifier_insertion_test(initial_values);
}

TEST_F(base_rollup_tests, native_new_nullifier_tree_sparse)
{
    std::array<fr, 2 * MAX_NEW_NULLIFIERS_PER_TX> nullifiers;

    for (size_t i = 0; i < nullifiers.size(); i++) {
        nullifiers[i] = 2 * MAX_NEW_NULLIFIERS_PER_TX + 5 * i + 1;
    }

    std::vector<fr> initial_values(2 * MAX_NEW_NULLIFIERS_PER_TX - 1);

    for (size_t i = 0; i < initial_values.size(); i++) {
        initial_values[i] = 5 * (i + 1);
    }

    auto nullifier_tree = get_initial_nullifier_tree(initial_values);
    auto expected_start_nullifier_tree_snapshot = nullifier_tree.get_snapshot();
    for (auto v : nullifiers) {
        nullifier_tree.update_element(v);
    }
    auto expected_end_nullifier_tree_snapshot = nullifier_tree.get_snapshot();

    DummyCircuitBuilder builder = DummyCircuitBuilder("base_rollup_tests__native_new_nullifier_tree_sparse");
    BaseRollupInputs const empty_inputs = base_rollup_inputs_from_kernels({ get_empty_kernel(), get_empty_kernel() });
    std::tuple<BaseRollupInputs, AppendOnlyTreeSnapshot<NT>, AppendOnlyTreeSnapshot<NT>> inputs_and_snapshots =
        test_utils::utils::generate_nullifier_tree_testing_values_explicit(empty_inputs, nullifiers, initial_values);

    BaseRollupInputs const testing_inputs = std::get<0>(inputs_and_snapshots);

    /**
     * RUN
     */

    // Run the circuit
    BaseOrMergeRollupPublicInputs const outputs =
        aztec3::circuits::rollup::native_base_rollup::base_rollup_circuit(builder, testing_inputs);

    /**
     * ASSERT
     */
    // Start state
    ASSERT_EQ(outputs.start_nullifier_tree_snapshot, expected_start_nullifier_tree_snapshot);

    // End state
    ASSERT_EQ(outputs.end_nullifier_tree_snapshot, expected_end_nullifier_tree_snapshot);
    ASSERT_FALSE(builder.failed()) << builder.failure_msgs;
}

TEST_F(base_rollup_tests, native_nullifier_tree_regression)
{
    // Regression test caught when testing the typescript nullifier tree implementation
    DummyCircuitBuilder builder = DummyCircuitBuilder("base_rollup_tests__native_nullifier_tree_regression");

    // This test runs after some data has already been inserted into the tree
    // This test will pre-populate the tree with 6 * KERNEL_NEW_NULLIFIERS_LENGTH values (0 item + 6 *
    // KERNEL_NEW_NULLIFIERS_LENGTH -1 more) simulating that a rollup inserting two random values has already
    // succeeded. Note that this corresponds to 3 (1 already initialized and 2 new ones) base rollups. This rollup
    // then adds two further random values that will end up having their low nullifiers point at each other
    std::vector<fr> initial_values(6 * MAX_NEW_NULLIFIERS_PER_TX - 1, 0);
    for (size_t i = 0; i < 2 * MAX_NEW_NULLIFIERS_PER_TX - 1; i++) {
        initial_values[i] = i + 1;
    }
    // Note these are hex representations
    initial_values[7] = uint256_t("2bb9aa4a22a6ae7204f2c67abaab59cead6558cde4ee25ce3464704cb2e38136");
    initial_values[8] = uint256_t("16a732095298ccca828c4d747813f8bd46e188079ed17904e2c9de50760833c8");

    std::array<fr, MAX_NEW_NULLIFIERS_PER_TX* 2> new_nullifiers = { 0 };
    new_nullifiers[0] = uint256_t("16da4f27fb78de7e0db4c5a04b569bc46382c5f471da2f7d670beff1614e0118"),
    new_nullifiers[1] = uint256_t("26ab07ce103a55e29f11478eaa36cebd10c4834b143a7debcc7ef53bfdb547dd");

    auto nullifier_tree = get_initial_nullifier_tree(initial_values);
    auto expected_start_nullifier_tree_snapshot = nullifier_tree.get_snapshot();
    for (auto v : new_nullifiers) {
        nullifier_tree.update_element(v);
    }
    auto expected_end_nullifier_tree_snapshot = nullifier_tree.get_snapshot();

    /**
     * RUN
     */
    BaseRollupInputs const empty_inputs = base_rollup_inputs_from_kernels({ get_empty_kernel(), get_empty_kernel() });
    std::tuple<BaseRollupInputs, AppendOnlyTreeSnapshot<NT>, AppendOnlyTreeSnapshot<NT>> inputs_and_snapshots =
        test_utils::utils::generate_nullifier_tree_testing_values_explicit(
            empty_inputs, new_nullifiers, initial_values);
    BaseRollupInputs const testing_inputs = std::get<0>(inputs_and_snapshots);
    // Run the circuit
    BaseOrMergeRollupPublicInputs const outputs =
        aztec3::circuits::rollup::native_base_rollup::base_rollup_circuit(builder, testing_inputs);

    /**
     * ASSERT
     */
    // Start state
    ASSERT_EQ(outputs.start_nullifier_tree_snapshot, expected_start_nullifier_tree_snapshot);

    // End state
    ASSERT_EQ(outputs.end_nullifier_tree_snapshot, expected_end_nullifier_tree_snapshot);
    ASSERT_FALSE(builder.failed()) << builder.failure_msgs;
}

// Another regression test with values from a failing packages test
TEST_F(base_rollup_tests, nullifier_tree_regression_2)
{
    // Regression test caught when testing the typescript nullifier tree implementation
    std::array<fr, MAX_NEW_NULLIFIERS_PER_TX* 2> new_nullifiers = { 0 };
    new_nullifiers[0] = uint256_t("2a7d956c1365d259646d2d85babe1abb793bb8789e98df7e2336a29a0c91fd01");
    new_nullifiers[1] = uint256_t("236bf2d113f9ffee89df1a7a04890c9ad3583c6773eb9cdec484184f66abd4c6");
    new_nullifiers[4] = uint256_t("2f5c8a1ee33c7104b244e22a3e481637cd501c9eae868cfab6b16e3b4ef3d635");
    new_nullifiers[5] = uint256_t("0c484a20780e31747cf9f4f6803986525ed98ef587f5155a1c50689c2cad10ae");

    nullifier_insertion_test(new_nullifiers);
}

TEST_F(base_rollup_tests, nullifier_tree_regression_3)
{
    std::array<fr, MAX_NEW_NULLIFIERS_PER_TX* 2> new_nullifiers = { 0 };
    new_nullifiers[0] = uint256_t("0740a17aa6437e71836d2adcdcb3f52879bb869cdd9c8fb8dc39a12846cd17f2");
    new_nullifiers[1] = uint256_t("282e0e2f38310a7c7c98b636830b66f3276294560e26ef2499da10892f00af8f");
    new_nullifiers[4] = uint256_t("0f117936e888bd3befb4435f4d65300d25609e95a3d1563f62ef7e58c294f578");
    new_nullifiers[5] = uint256_t("0fcb3908cb15ebf8bab276f5df17524d3b676c8655234e4350953c387fffcdd7");

    nullifier_insertion_test(new_nullifiers);
}

TEST_F(base_rollup_tests, native_new_nullifier_tree_double_spend)
{
    /**
     * DESCRIPTION
     */

    DummyCircuitBuilder builder = DummyCircuitBuilder("base_rollup_tests__native_new_nullifier_tree_double_spend");
    BaseRollupInputs const empty_inputs = base_rollup_inputs_from_kernels({ get_empty_kernel(), get_empty_kernel() });

    fr const nullifier_to_insert =
        2 * MAX_NEW_NULLIFIERS_PER_TX + 4;  // arbitrary value greater than 2 * MAX_NEW_NULLIFIERS_PER_TX
    std::array<fr, MAX_NEW_NULLIFIERS_PER_TX * 2> new_nullifiers{};

    new_nullifiers[0] = nullifier_to_insert;
    new_nullifiers[2] = nullifier_to_insert;

    std::tuple<BaseRollupInputs, AppendOnlyTreeSnapshot<NT>, AppendOnlyTreeSnapshot<NT>> inputs_and_snapshots =
        test_utils::utils::generate_nullifier_tree_testing_values(empty_inputs, new_nullifiers, 1);
    BaseRollupInputs const testing_inputs = std::get<0>(inputs_and_snapshots);

    BaseOrMergeRollupPublicInputs const outputs =
        aztec3::circuits::rollup::native_base_rollup::base_rollup_circuit(builder, testing_inputs);

    ASSERT_TRUE(builder.failed());
    ASSERT_EQ(builder.get_first_failure().code, CircuitErrorCode::BASE__INVALID_NULLIFIER_RANGE);
}

TEST_F(base_rollup_tests, native_empty_block_calldata_hash)
{
    DummyCircuitBuilder builder = DummyCircuitBuilder("base_rollup_tests__native_empty_block_calldata_hash");
    std::vector<uint8_t> const zero_bytes_vec = test_utils::utils::get_empty_calldata_leaf();
    auto expected_calldata_hash = sha256::sha256(zero_bytes_vec);
    BaseRollupInputs inputs = base_rollup_inputs_from_kernels({ get_empty_kernel(), get_empty_kernel() });
    BaseOrMergeRollupPublicInputs outputs =
        aztec3::circuits::rollup::native_base_rollup::base_rollup_circuit(builder, inputs);
    std::array<fr, NUM_FIELDS_PER_SHA256> const output_calldata_hash = outputs.calldata_hash;

    ASSERT_TRUE(compare_field_hash_to_expected(output_calldata_hash, expected_calldata_hash) == true);

    ASSERT_FALSE(builder.failed()) << builder.failure_msgs;
    // TODO(1998): see above
    // run_cbind(inputs, outputs);
}

TEST_F(base_rollup_tests, native_calldata_hash)
{
    // Execute the base rollup circuit with nullifiers, commitments and a contract deployment. Then check the
    // calldata hash against the expected value.
    std::array<PreviousKernelData<NT>, 2> kernel_data = { get_empty_kernel(), get_empty_kernel() };

    // Commitments inserted are [1,2,3,4,5,6,7,8 ...]. Nullifiers inserted are [8,9,10,11,12,13,14,15 ...]
    for (size_t i = 0; i < 2; ++i) {
        for (size_t j = 0; j < MAX_NEW_NULLIFIERS_PER_TX; j++) {
            kernel_data[i].public_inputs.end.new_commitments[j] = fr(i * MAX_NEW_NULLIFIERS_PER_TX + j + 1);
            kernel_data[i].public_inputs.end.new_nullifiers[j] = fr((2 + i) * MAX_NEW_NULLIFIERS_PER_TX + j);
        }
    }

    // Add logs hashes
    kernel_data[0].public_inputs.end.encrypted_logs_hash = { NT::fr(16), NT::fr(69) };
    kernel_data[1].public_inputs.end.encrypted_logs_hash = { NT::fr(812), NT::fr(234) };
    kernel_data[0].public_inputs.end.unencrypted_logs_hash = { NT::fr(163), NT::fr(212) };
    kernel_data[1].public_inputs.end.unencrypted_logs_hash = { NT::fr(4352), NT::fr(1632) };

    // Add a contract deployment
    NewContractData<NT> const new_contract = {
        .contract_address = fr(1),
        .portal_contract_address = fr(3),
        .function_tree_root = fr(2),
    };
    kernel_data[0].public_inputs.end.new_contracts[0] = new_contract;

    std::array<fr, NUM_FIELDS_PER_SHA256> const expected_calldata_hash =
        components::compute_kernels_calldata_hash(kernel_data);

    DummyCircuitBuilder builder = DummyCircuitBuilder("base_rollup_tests__native_calldata_hash");
    BaseRollupInputs inputs = base_rollup_inputs_from_kernels(kernel_data);
    BaseOrMergeRollupPublicInputs outputs =
        aztec3::circuits::rollup::native_base_rollup::base_rollup_circuit(builder, inputs);

    std::array<fr, NUM_FIELDS_PER_SHA256> const output_calldata_hash = outputs.calldata_hash;

    ASSERT_EQ(expected_calldata_hash, output_calldata_hash);

    ASSERT_FALSE(builder.failed()) << builder.failure_msgs;
    // TODO(1998): see above
    // run_cbind(inputs, outputs);
}

TEST_F(base_rollup_tests, native_compute_membership_historic_blocks_tree_negative)
{
    // WRITE a negative test that will fail the inclusion proof

    // Test membership works for empty trees
    DummyCircuitBuilder builder =
        DummyCircuitBuilder("base_rollup_tests__native_compute_membership_historic_private_data_negative");
    std::array<PreviousKernelData<NT>, 2> const kernel_data = { get_empty_kernel(), get_empty_kernel() };
    BaseRollupInputs inputs = base_rollup_inputs_from_kernels(kernel_data);

    MemoryStore blocks_store;
    auto blocks_tree = MerkleTree(blocks_store, HISTORIC_BLOCKS_TREE_HEIGHT);

    // Create an INCORRECT sibling path for the note hash tree root in the historic tree roots.
    auto hash_path = blocks_tree.get_sibling_path(0);
    std::array<NT::fr, HISTORIC_BLOCKS_TREE_HEIGHT> sibling_path{};
    for (size_t i = 0; i < HISTORIC_BLOCKS_TREE_HEIGHT; ++i) {
        sibling_path[i] = hash_path[i] + 1;
    }
    inputs.historic_blocks_tree_root_membership_witnesses[0] = {
        .leaf_index = 0,
        .sibling_path = sibling_path,
    };

    BaseOrMergeRollupPublicInputs const outputs =
        aztec3::circuits::rollup::native_base_rollup::base_rollup_circuit(builder, inputs);

    ASSERT_TRUE(builder.failed());
    ASSERT_EQ(builder.get_first_failure().message,
              "Membership check failed: base_rollup_circuit: historical root is in rollup constants but not in "
              "historic block tree roots at kernel input 0 to this "
              "base rollup circuit");
}


TEST_F(base_rollup_tests, native_constants_dont_change)
{
    DummyCircuitBuilder builder = DummyCircuitBuilder("base_rollup_tests__native_constants_dont_change");
    BaseRollupInputs inputs = base_rollup_inputs_from_kernels({ get_empty_kernel(), get_empty_kernel() });
    BaseOrMergeRollupPublicInputs outputs =
        aztec3::circuits::rollup::native_base_rollup::base_rollup_circuit(builder, inputs);
    ASSERT_EQ(inputs.constants, outputs.constants);
    EXPECT_FALSE(builder.failed());
    // TODO(1998): see above
    // run_cbind(inputs, outputs);
}

TEST_F(base_rollup_tests, native_constants_dont_match_kernels_chain_id)
{
    DummyCircuitBuilder builder = DummyCircuitBuilder("base_rollup_tests__native_constants_dont_change");
    BaseRollupInputs inputs = base_rollup_inputs_from_kernels({ get_empty_kernel(), get_empty_kernel() });
    inputs.constants.global_variables.chain_id = 3;
    BaseOrMergeRollupPublicInputs const outputs =
        aztec3::circuits::rollup::native_base_rollup::base_rollup_circuit(builder, inputs);
    ASSERT_EQ(inputs.constants, outputs.constants);
    EXPECT_TRUE(builder.failed());
    ASSERT_EQ(builder.get_first_failure().message, "kernel chain_id does not match the rollup chain_id");
}

TEST_F(base_rollup_tests, native_constants_dont_match_kernels_version)
{
    DummyCircuitBuilder builder = DummyCircuitBuilder("base_rollup_tests__native_constants_dont_change");
    BaseRollupInputs inputs = base_rollup_inputs_from_kernels({ get_empty_kernel(), get_empty_kernel() });
    inputs.constants.global_variables.version = 3;
    BaseOrMergeRollupPublicInputs const outputs =
        aztec3::circuits::rollup::native_base_rollup::base_rollup_circuit(builder, inputs);
    ASSERT_EQ(inputs.constants, outputs.constants);
    EXPECT_TRUE(builder.failed());
    ASSERT_EQ(builder.get_first_failure().message, "kernel version does not match the rollup version");
}

TEST_F(base_rollup_tests, native_aggregate)
{
    // TODO(rahul): Fix this when aggregation works
    DummyCircuitBuilder builder = DummyCircuitBuilder("base_rollup_tests__native_aggregate");
    BaseRollupInputs inputs = base_rollup_inputs_from_kernels({ get_empty_kernel(), get_empty_kernel() });
    BaseOrMergeRollupPublicInputs const outputs =
        aztec3::circuits::rollup::native_base_rollup::base_rollup_circuit(builder, inputs);
    ASSERT_EQ(inputs.kernel_data[0].public_inputs.end.aggregation_object.public_inputs,
              outputs.end_aggregation_object.public_inputs);
    ASSERT_FALSE(builder.failed()) << builder.failure_msgs;
}

TEST_F(base_rollup_tests, native_subtree_height_is_0)
{
    DummyCircuitBuilder builder = DummyCircuitBuilder("base_rollup_tests__native_subtree_height_is_0");
    BaseRollupInputs const inputs = base_rollup_inputs_from_kernels({ get_empty_kernel(), get_empty_kernel() });
    BaseOrMergeRollupPublicInputs const outputs =
        aztec3::circuits::rollup::native_base_rollup::base_rollup_circuit(builder, inputs);
    ASSERT_EQ(outputs.rollup_subtree_height, fr(0));
    ASSERT_FALSE(builder.failed()) << builder.failure_msgs;
}

TEST_F(base_rollup_tests, native_cbind_0)
{
    // @todo Error handling?
    BaseRollupInputs inputs = base_rollup_inputs_from_kernels({ get_empty_kernel(), get_empty_kernel() });
    BaseOrMergeRollupPublicInputs ignored_public_inputs;
    // TODO(1998): see above
    // run_cbind(inputs, ignored_public_inputs, false);
}

TEST_F(base_rollup_tests, native_single_public_state_read)
{
    DummyCircuitBuilder builder = DummyCircuitBuilder("base_rollup_tests__native_single_public_state_read");
    MemoryStore note_hash_tree_store;
    MerkleTree note_hash_tree(note_hash_tree_store, NOTE_HASH_TREE_HEIGHT);

    MemoryStore contract_tree_store;
    MerkleTree contract_tree(contract_tree_store, CONTRACT_TREE_HEIGHT);

    MemoryStore public_data_tree_store;
    MerkleTree public_data_tree(public_data_tree_store, PUBLIC_DATA_TREE_HEIGHT);

    MemoryStore l1_to_l2_messages_tree_store;
    MerkleTree l1_to_l2_messages_tree(l1_to_l2_messages_tree_store, L1_TO_L2_MSG_TREE_HEIGHT);

    auto data_read = abis::PublicDataRead<NT>{
        .leaf_index = fr(1),
        .value = fr(42),
    };

    std::array<PreviousKernelData<NT>, 2> kernel_data = { get_empty_kernel(), get_empty_kernel() };
    kernel_data[0].public_inputs.end.public_data_reads[0] = data_read;
    auto inputs = test_utils::utils::base_rollup_inputs_from_kernels(
        kernel_data, note_hash_tree, contract_tree, public_data_tree, l1_to_l2_messages_tree);

    BaseOrMergeRollupPublicInputs outputs =
        aztec3::circuits::rollup::native_base_rollup::base_rollup_circuit(builder, inputs);

    ASSERT_EQ(outputs.start_public_data_tree_root, inputs.start_public_data_tree_root);
    ASSERT_EQ(outputs.end_public_data_tree_root, public_data_tree.root());
    ASSERT_EQ(outputs.end_public_data_tree_root, outputs.start_public_data_tree_root);
    ASSERT_FALSE(builder.failed()) << builder.failure_msgs;
    // TODO(1998): see above
    // run_cbind(inputs, outputs);
}

TEST_F(base_rollup_tests, native_single_public_state_write)
{
    DummyCircuitBuilder builder = DummyCircuitBuilder("base_rollup_tests__native_single_public_state_write");
    MemoryStore note_hash_tree_store;
    MerkleTree note_hash_tree(note_hash_tree_store, NOTE_HASH_TREE_HEIGHT);

    MemoryStore contract_tree_store;
    MerkleTree contract_tree(contract_tree_store, CONTRACT_TREE_HEIGHT);

    MemoryStore public_data_tree_store;
    MerkleTree public_data_tree(public_data_tree_store, PUBLIC_DATA_TREE_HEIGHT);

    MemoryStore l1_to_l2_messages_tree_store;
    MerkleTree l1_to_l2_messages_tree(l1_to_l2_messages_tree_store, L1_TO_L2_MSG_TREE_HEIGHT);


    auto data_write = abis::PublicDataUpdateRequest<NT>{
        .leaf_index = fr(1),
        .old_value = fr(2),
        .new_value = fr(42),
    };

    std::array<PreviousKernelData<NT>, 2> kernel_data = { get_empty_kernel(), get_empty_kernel() };
    kernel_data[0].public_inputs.end.public_data_update_requests[0] = data_write;

    auto inputs = test_utils::utils::base_rollup_inputs_from_kernels(
        kernel_data, note_hash_tree, contract_tree, public_data_tree, l1_to_l2_messages_tree);

    BaseOrMergeRollupPublicInputs outputs =
        aztec3::circuits::rollup::native_base_rollup::base_rollup_circuit(builder, inputs);

    ASSERT_EQ(outputs.start_public_data_tree_root, inputs.start_public_data_tree_root);
    ASSERT_EQ(outputs.end_public_data_tree_root, public_data_tree.root());
    ASSERT_NE(outputs.end_public_data_tree_root, outputs.start_public_data_tree_root);
    ASSERT_FALSE(builder.failed()) << builder.failure_msgs;
    // TODO(1998): see above
    // run_cbind(inputs, outputs);
}

TEST_F(base_rollup_tests, native_multiple_public_state_read_writes)
{
    DummyCircuitBuilder builder = DummyCircuitBuilder("base_rollup_tests__native_multiple_public_state_read_writes");
    MemoryStore note_hash_tree_store;
    MerkleTree note_hash_tree(note_hash_tree_store, NOTE_HASH_TREE_HEIGHT);

    MemoryStore contract_tree_store;
    MerkleTree contract_tree(contract_tree_store, CONTRACT_TREE_HEIGHT);

    MemoryStore public_data_tree_store;
    MerkleTree public_data_tree(public_data_tree_store, PUBLIC_DATA_TREE_HEIGHT);

    MemoryStore l1_to_l2_messages_tree_store;
    MerkleTree l1_to_l2_messages_tree(l1_to_l2_messages_tree_store, L1_TO_L2_MSG_TREE_HEIGHT);

    std::array<PreviousKernelData<NT>, 2> kernel_data = { get_empty_kernel(), get_empty_kernel() };

    // We set up reads and writes such that the right tx will read or write to indices already modified by the left
    // tx
    kernel_data[0].public_inputs.end.public_data_reads[0] = make_public_read(fr(1), fr(101));
    kernel_data[0].public_inputs.end.public_data_reads[1] = make_public_read(fr(2), fr(102));
    kernel_data[0].public_inputs.end.public_data_update_requests[0] =
        make_public_data_update_request(fr(3), fr(103), fr(203));
    kernel_data[0].public_inputs.end.public_data_update_requests[1] =
        make_public_data_update_request(fr(4), fr(104), fr(204));
    kernel_data[0].public_inputs.end.public_data_update_requests[2] =
        make_public_data_update_request(fr(5), fr(105), fr(205));

    kernel_data[1].public_inputs.end.public_data_reads[0] = make_public_read(fr(3), fr(203));
    kernel_data[1].public_inputs.end.public_data_reads[1] = make_public_read(fr(11), fr(211));
    kernel_data[1].public_inputs.end.public_data_update_requests[0] =
        make_public_data_update_request(fr(12), fr(212), fr(312));
    kernel_data[1].public_inputs.end.public_data_update_requests[1] =
        make_public_data_update_request(fr(4), fr(204), fr(304));

    auto inputs = test_utils::utils::base_rollup_inputs_from_kernels(
        kernel_data, note_hash_tree, contract_tree, public_data_tree, l1_to_l2_messages_tree);

    BaseOrMergeRollupPublicInputs outputs =
        aztec3::circuits::rollup::native_base_rollup::base_rollup_circuit(builder, inputs);

    ASSERT_EQ(outputs.start_public_data_tree_root, inputs.start_public_data_tree_root);
    ASSERT_EQ(outputs.end_public_data_tree_root, public_data_tree.root());
    ASSERT_NE(outputs.end_public_data_tree_root, outputs.start_public_data_tree_root);
    ASSERT_FALSE(builder.failed()) << builder.failure_msgs;
    // TODO(1998): see above
    // run_cbind(inputs, outputs);
}

// TODO(#2521) - data read validation should happen against the current state of the tx and not the start state.
// https://aztecprotocol.slack.com/archives/C02M7VC7TN0/p1695809629015719?thread_ts=1695653252.007339&cid=C02M7VC7TN0

// TEST_F(base_rollup_tests, native_invalid_public_state_read)
// {
//     DummyCircuitBuilder builder = DummyCircuitBuilder("base_rollup_tests__native_invalid_public_state_read");
//     MemoryStore note_hash_tree_store;
//     MerkleTree note_hash_tree(note_hash_tree_store, NOTE_HASH_TREE_HEIGHT);

//     MemoryStore contract_tree_store;
//     MerkleTree contract_tree(contract_tree_store, CONTRACT_TREE_HEIGHT);

//     MemoryStore public_data_tree_store;
//     MerkleTree public_data_tree(public_data_tree_store, PUBLIC_DATA_TREE_HEIGHT);

//     MemoryStore l1_to_l2_messages_tree_store;
//     MerkleTree l1_to_l2_messages_tree(l1_to_l2_messages_tree_store, L1_TO_L2_MSG_TREE_HEIGHT);

//     auto data_read = abis::PublicDataRead<NT>{
//         .leaf_index = fr(1),
//         .value = fr(42),
//     };

//     std::array<PreviousKernelData<NT>, 2> kernel_data = { get_empty_kernel(), get_empty_kernel() };
//     kernel_data[0].public_inputs.end.public_data_reads[0] = data_read;
//     auto inputs = test_utils::utils::base_rollup_inputs_from_kernels(
//         kernel_data, note_hash_tree, contract_tree, public_data_tree, l1_to_l2_messages_tree);

//     // We change the initial tree root so the read value does not match
//     public_data_tree.update_element(1, fr(43));
//     inputs.start_public_data_tree_root = public_data_tree.root();

//     BaseOrMergeRollupPublicInputs outputs =
//         aztec3::circuits::rollup::native_base_rollup::base_rollup_circuit(builder, inputs);

//     ASSERT_EQ(outputs.start_public_data_tree_root, inputs.start_public_data_tree_root);
//     ASSERT_EQ(outputs.end_public_data_tree_root, public_data_tree.root());
//     ASSERT_EQ(outputs.end_public_data_tree_root, outputs.start_public_data_tree_root);
//     ASSERT_TRUE(builder.failed());
//     // TODO(1998): see above
//     // run_cbind(inputs, outputs, true, false);
// }

}  // namespace aztec3::circuits::rollup::base::native_base_rollup_circuit<|MERGE_RESOLUTION|>--- conflicted
+++ resolved
@@ -228,11 +228,7 @@
     inputs.new_contracts_subtree_sibling_path = sibling_path;
 
     // create expected end contract tree snapshot
-<<<<<<< HEAD
-    auto expected_contract_leaf = crypto::pedersen_commitment::lookup::compress_native(
-=======
     auto expected_contract_leaf = crypto::pedersen_hash::hash(
->>>>>>> 388a47ba
         { new_contract.contract_address, new_contract.portal_contract_address, new_contract.function_tree_root },
         NativeTypes::get_generator_context(GeneratorIndex::CONTRACT_LEAF));
 
