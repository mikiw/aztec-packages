#pragma once

#include "call_context.hpp"
#include "contract_deployment_data.hpp"

#include "aztec3/constants.hpp"
#include "aztec3/utils/types/circuit_types.hpp"
#include "aztec3/utils/types/convert.hpp"
#include "aztec3/utils/types/native_types.hpp"

#include "barretenberg/common/serialize.hpp"
#include <barretenberg/barretenberg.hpp>

namespace aztec3::circuits::abis {

using aztec3::utils::types::CircuitTypes;
using aztec3::utils::types::NativeTypes;
using plonk::stdlib::witness_t;

template <typename NCT> class PrivateCircuitPublicInputs {
    using fr = typename NCT::fr;
    using boolean = typename NCT::boolean;

  public:
    CallContext<NCT> call_context{};

    fr args_hash = 0;
    std::array<fr, RETURN_VALUES_LENGTH> return_values{};

    std::array<fr, MAX_READ_REQUESTS_PER_CALL> read_requests{};

    std::array<fr, MAX_NEW_COMMITMENTS_PER_CALL> new_commitments{};
    std::array<fr, MAX_NEW_NULLIFIERS_PER_CALL> new_nullifiers{};
    std::array<fr, MAX_NEW_NULLIFIERS_PER_CALL> nullified_commitments{};

    std::array<fr, MAX_PRIVATE_CALL_STACK_LENGTH_PER_CALL> private_call_stack{};
    std::array<fr, MAX_PUBLIC_CALL_STACK_LENGTH_PER_CALL> public_call_stack{};
    std::array<fr, MAX_NEW_L2_TO_L1_MSGS_PER_CALL> new_l2_to_l1_msgs{};

    std::array<fr, NUM_FIELDS_PER_SHA256> encrypted_logs_hash{};
    std::array<fr, NUM_FIELDS_PER_SHA256> unencrypted_logs_hash{};

    // Here so that the gas cost of this request can be measured by circuits, without actually needing to feed in the
    // variable-length data.
    fr encrypted_log_preimages_length = 0;
    fr unencrypted_log_preimages_length = 0;

    fr historic_private_data_tree_root = 0;
    fr historic_nullifier_tree_root = 0;
    fr historic_contract_tree_root = 0;
    fr historic_l1_to_l2_messages_tree_root = 0;
    fr historic_blocks_tree_root = 0;
    fr historic_global_variables_hash = 0;
    fr historic_public_data_tree_root = 0;

    ContractDeploymentData<NCT> contract_deployment_data{};

    fr chain_id = 0;
    fr version = 0;

    // For serialization, update with new fields
    MSGPACK_FIELDS(TODO add all fields here);

    boolean operator==(PrivateCircuitPublicInputs<NCT> const& other) const
    {
        return call_context == other.call_context && args_hash == other.args_hash &&
               return_values == other.return_values && read_requests == other.read_requests &&
               new_commitments == other.new_commitments && new_nullifiers == other.new_nullifiers &&
               nullified_commitments == other.nullified_commitments && private_call_stack == other.private_call_stack &&
               public_call_stack == other.public_call_stack && new_l2_to_l1_msgs == other.new_l2_to_l1_msgs &&
               encrypted_logs_hash == other.encrypted_logs_hash &&
               unencrypted_logs_hash == other.unencrypted_logs_hash &&
               encrypted_log_preimages_length == other.encrypted_log_preimages_length &&
               unencrypted_log_preimages_length == other.unencrypted_log_preimages_length &&
               historic_private_data_tree_root == other.historic_private_data_tree_root &&
               historic_nullifier_tree_root == other.historic_nullifier_tree_root &&
               historic_contract_tree_root == other.historic_contract_tree_root &&
               historic_l1_to_l2_messages_tree_root == other.historic_l1_to_l2_messages_tree_root &&
               historic_blocks_tree_root == other.historic_blocks_tree_root &&
               historic_global_variables_hash == other.historic_global_variables_hash &&
               historic_public_data_tree_root == other.historic_public_data_tree_root &&
               contract_deployment_data == other.contract_deployment_data && chain_id == other.chain_id &&
               version == other.version;
    };

    template <typename Builder>
    PrivateCircuitPublicInputs<CircuitTypes<Builder>> to_circuit_type(Builder& builder) const
    {
        static_assert((std::is_same<NativeTypes, NCT>::value));

        // Capture the circuit builder:
        auto to_ct = [&](auto& e) { return aztec3::utils::types::to_ct(builder, e); };
        auto to_circuit_type = [&](auto& e) { return e.to_circuit_type(builder); };

        PrivateCircuitPublicInputs<CircuitTypes<Builder>> pis = {
            to_circuit_type(call_context),

            to_ct(args_hash),
            to_ct(return_values),

            to_ct(read_requests),

            to_ct(new_commitments),
            to_ct(new_nullifiers),
            to_ct(nullified_commitments),

            to_ct(private_call_stack),
            to_ct(public_call_stack),
            to_ct(new_l2_to_l1_msgs),

            to_ct(encrypted_logs_hash),
            to_ct(unencrypted_logs_hash),

            to_ct(encrypted_log_preimages_length),
            to_ct(unencrypted_log_preimages_length),

            to_ct(historic_private_data_tree_root),
            to_ct(historic_nullifier_tree_root),
            to_ct(historic_contract_tree_root),
            to_ct(historic_l1_to_l2_messages_tree_root),
            to_ct(historic_blocks_tree_root),
            to_ct(historic_global_variables_hash),
            to_ct(historic_public_data_tree_root),

            to_circuit_type(contract_deployment_data),

            to_ct(chain_id),
            to_ct(version),
        };

        return pis;
    };

    template <typename Builder> PrivateCircuitPublicInputs<NativeTypes> to_native_type() const
    {
        static_assert(std::is_same<CircuitTypes<Builder>, NCT>::value);
        auto to_nt = [&](auto& e) { return aztec3::utils::types::to_nt<Builder>(e); };
        auto to_native_type = []<typename T>(T& e) { return e.template to_native_type<Builder>(); };

        PrivateCircuitPublicInputs<NativeTypes> pis = {
            to_native_type(call_context),

            to_nt(args_hash),
            to_nt(return_values),

            to_nt(read_requests),

            to_nt(new_commitments),
            to_nt(new_nullifiers),
            to_nt(nullified_commitments),

            to_nt(private_call_stack),
            to_nt(public_call_stack),
            to_nt(new_l2_to_l1_msgs),

            to_nt(encrypted_logs_hash),
            to_nt(unencrypted_logs_hash),

            to_nt(encrypted_log_preimages_length),
            to_nt(unencrypted_log_preimages_length),

            to_nt(historic_private_data_tree_root),
            to_nt(historic_nullifier_tree_root),
            to_nt(historic_contract_tree_root),
            to_nt(historic_l1_to_l2_messages_tree_root),
            to_nt(historic_blocks_tree_root),
            to_nt(historic_global_variables_hash),
            to_nt(historic_public_data_tree_root),

            to_native_type(contract_deployment_data),

            to_nt(chain_id),
            to_nt(version),
        };

        return pis;
    };

    fr hash() const
    {
        // auto to_hashes = []<typename T>(const T& e) { return e.hash(); };

        std::vector<fr> inputs;

        inputs.push_back(call_context.hash());

        inputs.push_back(args_hash);
        spread_arr_into_vec(return_values, inputs);

        spread_arr_into_vec(read_requests, inputs);

        spread_arr_into_vec(new_commitments, inputs);
        spread_arr_into_vec(new_nullifiers, inputs);
        spread_arr_into_vec(nullified_commitments, inputs);

        spread_arr_into_vec(private_call_stack, inputs);
        spread_arr_into_vec(public_call_stack, inputs);
        spread_arr_into_vec(new_l2_to_l1_msgs, inputs);

        spread_arr_into_vec(encrypted_logs_hash, inputs);
        spread_arr_into_vec(unencrypted_logs_hash, inputs);

        inputs.push_back(encrypted_log_preimages_length);
        inputs.push_back(unencrypted_log_preimages_length);

        inputs.push_back(historic_private_data_tree_root);
        inputs.push_back(historic_nullifier_tree_root);
        inputs.push_back(historic_contract_tree_root);
        inputs.push_back(historic_l1_to_l2_messages_tree_root);
        inputs.push_back(historic_blocks_tree_root);
        inputs.push_back(historic_global_variables_hash);
        inputs.push_back(historic_public_data_tree_root);

        inputs.push_back(contract_deployment_data.hash());

        inputs.push_back(chain_id);
        inputs.push_back(version);

        if (inputs.size() != PRIVATE_CIRCUIT_PUBLIC_INPUTS_HASH_INPUT_LENGTH) {
            throw_or_abort("Incorrect number of input fields when hashing PrivateCircuitPublicInputs");
        }
        return NCT::hash(inputs, GeneratorIndex::PRIVATE_CIRCUIT_PUBLIC_INPUTS);
    }

    template <size_t SIZE> void spread_arr_into_vec(std::array<fr, SIZE> const& arr, std::vector<fr>& vec) const
    {
        const auto arr_size = sizeof(arr) / sizeof(fr);
        vec.insert(vec.end(), arr.data(), arr.data() + arr_size);
    }
};

<<<<<<< HEAD
=======
template <typename NCT> void read(uint8_t const*& it, PrivateCircuitPublicInputs<NCT>& private_circuit_public_inputs)
{
    using serialize::read;

    PrivateCircuitPublicInputs<NCT>& pis = private_circuit_public_inputs;
    read(it, pis.call_context);
    read(it, pis.args_hash);
    read(it, pis.return_values);
    read(it, pis.read_requests);
    read(it, pis.new_commitments);
    read(it, pis.new_nullifiers);
    read(it, pis.nullified_commitments);
    read(it, pis.private_call_stack);
    read(it, pis.public_call_stack);
    read(it, pis.new_l2_to_l1_msgs);
    read(it, pis.encrypted_logs_hash);
    read(it, pis.unencrypted_logs_hash);
    read(it, pis.encrypted_log_preimages_length);
    read(it, pis.unencrypted_log_preimages_length);
    read(it, pis.historic_private_data_tree_root);
    read(it, pis.historic_nullifier_tree_root);
    read(it, pis.historic_contract_tree_root);
    read(it, pis.historic_l1_to_l2_messages_tree_root);
    read(it, pis.historic_blocks_tree_root);
    read(it, pis.historic_global_variables_hash);
    read(it, pis.historic_public_data_tree_root);
    read(it, pis.contract_deployment_data);
    read(it, pis.chain_id);
    read(it, pis.version);
};

template <typename NCT>
void write(std::vector<uint8_t>& buf, PrivateCircuitPublicInputs<NCT> const& private_circuit_public_inputs)
{
    using serialize::write;

    PrivateCircuitPublicInputs<NCT> const& pis = private_circuit_public_inputs;

    write(buf, pis.call_context);
    write(buf, pis.args_hash);
    write(buf, pis.return_values);
    write(buf, pis.read_requests);
    write(buf, pis.new_commitments);
    write(buf, pis.new_nullifiers);
    write(buf, pis.nullified_commitments);
    write(buf, pis.private_call_stack);
    write(buf, pis.public_call_stack);
    write(buf, pis.new_l2_to_l1_msgs);
    write(buf, pis.encrypted_logs_hash);
    write(buf, pis.unencrypted_logs_hash);
    write(buf, pis.encrypted_log_preimages_length);
    write(buf, pis.unencrypted_log_preimages_length);
    write(buf, pis.historic_private_data_tree_root);
    write(buf, pis.historic_nullifier_tree_root);
    write(buf, pis.historic_contract_tree_root);
    write(buf, pis.historic_l1_to_l2_messages_tree_root);
    write(buf, pis.historic_blocks_tree_root);
    write(buf, pis.historic_global_variables_hash);
    write(buf, pis.historic_public_data_tree_root);

    write(buf, pis.contract_deployment_data);
    write(buf, pis.chain_id);
    write(buf, pis.version);
};

template <typename NCT>
std::ostream& operator<<(std::ostream& os, PrivateCircuitPublicInputs<NCT> const& private_circuit_public_inputs)

{
    PrivateCircuitPublicInputs<NCT> const& pis = private_circuit_public_inputs;
    return os << "call_context: " << pis.call_context << "\n"
              << "args_hash: " << pis.args_hash << "\n"
              << "return_values: " << pis.return_values << "\n"
              << "read_requests: " << pis.read_requests << "\n"
              << "new_commitments: " << pis.new_commitments << "\n"
              << "new_nullifiers: " << pis.new_nullifiers << "\n"
              << "nullified_commitments: " << pis.nullified_commitments << "\n"
              << "private_call_stack: " << pis.private_call_stack << "\n"
              << "public_call_stack: " << pis.public_call_stack << "\n"
              << "new_l2_to_l1_msgs: " << pis.new_l2_to_l1_msgs << "\n"
              << "encrypted_logs_hash: " << pis.encrypted_logs_hash << "\n"
              << "unencrypted_logs_hash: " << pis.unencrypted_logs_hash << "\n"
              << "encrypted_log_preimages_length: " << pis.encrypted_log_preimages_length << "\n"
              << "unencrypted_log_preimages_length: " << pis.unencrypted_log_preimages_length << "\n"
              << "historic_private_data_tree_root: " << pis.historic_private_data_tree_root << "\n"
              << "historic_nullifier_tree_root: " << pis.historic_nullifier_tree_root << "\n"
              << "historic_contract_tree_root: " << pis.historic_contract_tree_root << "\n"
              << "historic_l1_to_l2_messages_tree_root: " << pis.historic_l1_to_l2_messages_tree_root << "\n"
              << "historic_blocks_tree_root: " << pis.historic_blocks_tree_root << "\n"
              << "historic_global_variables_hash: " << pis.historic_global_variables_hash << "\n"
              << "historic_public_data_tree_root: " << pis.historic_public_data_tree_root << "\n"
              << "contract_deployment_data: " << pis.contract_deployment_data << "\n"
              << "chain_id: " << pis.chain_id << "\n"
              << "version: " << pis.version << "\n";
}

>>>>>>> 1c18cc3a
// It's been extremely useful for all members here to be std::optional. It allows test app circuits to be very
// quickly drafted without worrying about any of the public inputs which aren't relevant to that circuit. Any values
// which aren't set by the circuit can then be safely set to zero when calling `set_public` (by checking for
// std::nullopt)
template <typename NCT> class OptionalPrivateCircuitPublicInputs {
    using fr = typename NCT::fr;
    using opt_fr = typename std::optional<fr>;

  public:
    std::optional<CallContext<NCT>> call_context;

    opt_fr args_hash;
    std::array<opt_fr, RETURN_VALUES_LENGTH> return_values;

    std::array<opt_fr, MAX_READ_REQUESTS_PER_CALL> read_requests;

    std::array<opt_fr, MAX_NEW_COMMITMENTS_PER_CALL> new_commitments;
    std::array<opt_fr, MAX_NEW_NULLIFIERS_PER_CALL> new_nullifiers;
    std::array<opt_fr, MAX_NEW_NULLIFIERS_PER_CALL> nullified_commitments;

    std::array<opt_fr, MAX_PRIVATE_CALL_STACK_LENGTH_PER_CALL> private_call_stack;
    std::array<opt_fr, MAX_PUBLIC_CALL_STACK_LENGTH_PER_CALL> public_call_stack;
    std::array<opt_fr, MAX_NEW_L2_TO_L1_MSGS_PER_CALL> new_l2_to_l1_msgs;

    std::array<opt_fr, NUM_FIELDS_PER_SHA256> encrypted_logs_hash;
    std::array<opt_fr, NUM_FIELDS_PER_SHA256> unencrypted_logs_hash;

    opt_fr encrypted_log_preimages_length;
    opt_fr unencrypted_log_preimages_length;

    opt_fr historic_private_data_tree_root;
    opt_fr historic_nullifier_tree_root;
    opt_fr historic_contract_tree_root;
    opt_fr historic_l1_to_l2_messages_tree_root;
    opt_fr historic_blocks_tree_root;
    opt_fr historic_global_variables_hash;
    opt_fr historic_public_data_tree_root;

    std::optional<ContractDeploymentData<NCT>> contract_deployment_data;

    opt_fr chain_id;
    opt_fr version;

    // For serialization, update with new fields
    MSGPACK_FIELDS(TODO add all fields here);

    OptionalPrivateCircuitPublicInputs<NCT>() = default;

    OptionalPrivateCircuitPublicInputs<NCT>(
        std::optional<CallContext<NCT>> const& call_context,

        opt_fr const& args_hash,
        std::array<opt_fr, RETURN_VALUES_LENGTH> const& return_values,

        std::array<opt_fr, MAX_READ_REQUESTS_PER_CALL> const& read_requests,

        std::array<opt_fr, MAX_NEW_COMMITMENTS_PER_CALL> const& new_commitments,
        std::array<opt_fr, MAX_NEW_NULLIFIERS_PER_CALL> const& new_nullifiers,
        std::array<opt_fr, MAX_NEW_NULLIFIERS_PER_CALL> const& nullified_commitments,

        std::array<opt_fr, MAX_PRIVATE_CALL_STACK_LENGTH_PER_CALL> const& private_call_stack,
        std::array<opt_fr, MAX_PUBLIC_CALL_STACK_LENGTH_PER_CALL> const& public_call_stack,
        std::array<opt_fr, MAX_NEW_L2_TO_L1_MSGS_PER_CALL> const& new_l2_to_l1_msgs,

        std::array<opt_fr, NUM_FIELDS_PER_SHA256> const& encrypted_logs_hash,
        std::array<opt_fr, NUM_FIELDS_PER_SHA256> const& unencrypted_logs_hash,

        opt_fr const& encrypted_log_preimages_length,
        opt_fr const& unencrypted_log_preimages_length,

        opt_fr const& historic_private_data_tree_root,
        opt_fr const& historic_nullifier_tree_root,
        opt_fr const& historic_contract_tree_root,
        opt_fr const& historic_l1_to_l2_messages_tree_root,
        opt_fr const& historic_blocks_tree_root,
        opt_fr const& historic_global_variables_hash,
        opt_fr const& historic_public_data_tree_root,

        std::optional<ContractDeploymentData<NCT>> const& contract_deployment_data,

        opt_fr const& chain_id,
        opt_fr const& version)
        : call_context(call_context)
        , args_hash(args_hash)
        , return_values(return_values)
        , read_requests(read_requests)
        , new_commitments(new_commitments)
        , new_nullifiers(new_nullifiers)
        , nullified_commitments(nullified_commitments)
        , private_call_stack(private_call_stack)
        , public_call_stack(public_call_stack)
        , new_l2_to_l1_msgs(new_l2_to_l1_msgs)
        , encrypted_logs_hash(encrypted_logs_hash)
        , unencrypted_logs_hash(unencrypted_logs_hash)
        , encrypted_log_preimages_length(encrypted_log_preimages_length)
        , unencrypted_log_preimages_length(unencrypted_log_preimages_length)
        , historic_private_data_tree_root(historic_private_data_tree_root)
        , historic_nullifier_tree_root(historic_nullifier_tree_root)
        , historic_contract_tree_root(historic_contract_tree_root)
        , historic_l1_to_l2_messages_tree_root(historic_l1_to_l2_messages_tree_root)
        , historic_blocks_tree_root(historic_blocks_tree_root)
        , historic_global_variables_hash(historic_global_variables_hash)
        , historic_public_data_tree_root(historic_public_data_tree_root)
        , contract_deployment_data(contract_deployment_data)
        , chain_id(chain_id)
        , version(version){};

    bool operator==(OptionalPrivateCircuitPublicInputs<NCT> const&) const = default;

    static OptionalPrivateCircuitPublicInputs<NCT> create()
    {
        auto new_inputs = OptionalPrivateCircuitPublicInputs<NCT>();

        new_inputs.call_context = std::nullopt;

        new_inputs.args_hash = std::nullopt;
        new_inputs.return_values.fill(std::nullopt);

        new_inputs.read_requests.fill(std::nullopt);

        new_inputs.new_commitments.fill(std::nullopt);
        new_inputs.new_nullifiers.fill(std::nullopt);
        new_inputs.nullified_commitments.fill(std::nullopt);

        new_inputs.private_call_stack.fill(std::nullopt);
        new_inputs.public_call_stack.fill(std::nullopt);
        new_inputs.new_l2_to_l1_msgs.fill(std::nullopt);

        new_inputs.encrypted_logs_hash.fill(std::nullopt);
        new_inputs.unencrypted_logs_hash.fill(std::nullopt);

        new_inputs.encrypted_log_preimages_length = std::nullopt;
        new_inputs.unencrypted_log_preimages_length = std::nullopt;

        new_inputs.historic_private_data_tree_root = std::nullopt;
        new_inputs.historic_nullifier_tree_root = std::nullopt;
        new_inputs.historic_contract_tree_root = std::nullopt;
        new_inputs.historic_l1_to_l2_messages_tree_root = std::nullopt;
        new_inputs.historic_blocks_tree_root = std::nullopt;
        new_inputs.historic_global_variables_hash = std::nullopt;
        new_inputs.historic_public_data_tree_root = std::nullopt;

        new_inputs.contract_deployment_data = std::nullopt;

        new_inputs.chain_id = std::nullopt;
        new_inputs.version = std::nullopt;

        return new_inputs;
    };

    void set_commitments(std::vector<fr> commitments)
    {
        if (commitments.size() > new_commitments.size()) {
            throw_or_abort("Too many commitments for the number supported by the public inputs ABI.");
        }
        for (size_t i = 0; i < commitments.size(); ++i) {
            new_commitments[i] = commitments[i];
        }
    }

    void set_nullifiers(std::vector<fr> nullifiers)
    {
        if (nullifiers.size() > new_nullifiers.size()) {
            throw_or_abort("Too many commitments for the number supported by the public inputs ABI.");
        }
        for (size_t i = 0; i < nullifiers.size(); ++i) {
            new_nullifiers[i] = nullifiers[i];
        }
    }

    void set_nullified_commitments(std::vector<fr> input_nullified_commitments)
    {
        if (input_nullified_commitments.size() > nullified_commitments.size()) {
            throw_or_abort("Too many commitments nullified for the number supported by the public inputs ABI.");
        }
        for (size_t i = 0; i < input_nullified_commitments.size(); ++i) {
            nullified_commitments[i] = input_nullified_commitments[i];
        }
    }

    template <typename Builder> void make_unused_inputs_zero(Builder& builder)
    {
        static_assert((std::is_same<CircuitTypes<Builder>, NCT>::value));

        make_unused_element_zero(builder, call_context);

        make_unused_element_zero(builder, args_hash);
        make_unused_array_elements_zero(builder, return_values);

        make_unused_array_elements_zero(builder, read_requests);

        make_unused_array_elements_zero(builder, new_commitments);
        make_unused_array_elements_zero(builder, new_nullifiers);
        make_unused_array_elements_zero(builder, nullified_commitments);

        make_unused_array_elements_zero(builder, private_call_stack);
        make_unused_array_elements_zero(builder, public_call_stack);
        make_unused_array_elements_zero(builder, new_l2_to_l1_msgs);

        make_unused_array_elements_zero(builder, encrypted_logs_hash);
        make_unused_array_elements_zero(builder, unencrypted_logs_hash);

        make_unused_element_zero(builder, encrypted_log_preimages_length);
        make_unused_element_zero(builder, unencrypted_log_preimages_length);

        make_unused_element_zero(builder, historic_private_data_tree_root);
        make_unused_element_zero(builder, historic_nullifier_tree_root);
        make_unused_element_zero(builder, historic_contract_tree_root);
        make_unused_element_zero(builder, historic_l1_to_l2_messages_tree_root);
        make_unused_element_zero(builder, historic_blocks_tree_root);
        make_unused_element_zero(builder, historic_global_variables_hash);
        make_unused_element_zero(builder, historic_public_data_tree_root);

        make_unused_element_zero(builder, contract_deployment_data);

        make_unused_element_zero(builder, chain_id);
        make_unused_element_zero(builder, version);

        all_elements_populated = true;
    }

    template <typename Builder> void set_public(Builder& builder)
    {
        static_assert(!(std::is_same<NativeTypes, NCT>::value));

        make_unused_inputs_zero(builder);

        // Optional members are guaranteed to be nonempty from here.

        (*call_context).set_public();

        (*args_hash).set_public();
        set_array_public(return_values);

        set_array_public(read_requests);

        set_array_public(new_commitments);
        set_array_public(new_nullifiers);
        set_array_public(nullified_commitments);

        set_array_public(private_call_stack);
        set_array_public(public_call_stack);
        set_array_public(new_l2_to_l1_msgs);

        set_array_public(encrypted_logs_hash);
        set_array_public(unencrypted_logs_hash);

        (*encrypted_log_preimages_length).set_public();
        (*unencrypted_log_preimages_length).set_public();

        (*historic_private_data_tree_root).set_public();
        (*historic_nullifier_tree_root).set_public();
        (*historic_contract_tree_root).set_public();
        (*historic_l1_to_l2_messages_tree_root).set_public();
        (*historic_blocks_tree_root).set_public();
        (*historic_global_variables_hash).set_public();
        (*historic_public_data_tree_root).set_public();

        (*contract_deployment_data).set_public();

        (*chain_id).set_public();
        (*version).set_public();
    }

    template <typename Builder>
    OptionalPrivateCircuitPublicInputs<CircuitTypes<Builder>> to_circuit_type(Builder& builder) const
    {
        static_assert((std::is_same<NativeTypes, NCT>::value));

        // Capture the circuit builder:
        auto to_ct = [&](auto& e) { return aztec3::utils::types::to_ct(builder, e); };
        auto to_circuit_type = [&](auto& e) {
            return e ? std::make_optional((*e).to_circuit_type(builder)) : std::nullopt;
        };

        OptionalPrivateCircuitPublicInputs<CircuitTypes<Builder>> pis = {
            to_circuit_type(call_context),

            to_ct(args_hash),
            to_ct(return_values),

            to_ct(read_requests),

            to_ct(new_commitments),
            to_ct(new_nullifiers),
            to_ct(nullified_commitments),

            to_ct(private_call_stack),
            to_ct(public_call_stack),
            to_ct(new_l2_to_l1_msgs),

            to_ct(encrypted_logs_hash),
            to_ct(unencrypted_logs_hash),

            to_ct(encrypted_log_preimages_length),
            to_ct(unencrypted_log_preimages_length),

            to_ct(historic_private_data_tree_root),
            to_ct(historic_nullifier_tree_root),
            to_ct(historic_contract_tree_root),
            to_ct(historic_l1_to_l2_messages_tree_root),
            to_ct(historic_blocks_tree_root),
            to_ct(historic_global_variables_hash),
            to_ct(historic_public_data_tree_root),

            to_circuit_type(contract_deployment_data),

            to_ct(chain_id),
            to_ct(version),
        };

        return pis;
    };

    template <typename Builder> OptionalPrivateCircuitPublicInputs<NativeTypes> to_native_type() const
    {
        static_assert(std::is_same<CircuitTypes<Builder>, NCT>::value);
        auto to_nt = [&](auto& e) { return aztec3::utils::types::to_nt<Builder>(e); };
        auto to_native_type = []<typename T>(const std::optional<T>& e) {
            return e ? std::make_optional((*e).template to_native_type<Builder>()) : std::nullopt;
        };
        // auto to_native_type = [&]<typename T>(T& e) { return e.to_native_type(); };

        OptionalPrivateCircuitPublicInputs<NativeTypes> pis = { to_native_type(call_context),

                                                                to_nt(args_hash),
                                                                to_nt(return_values),

                                                                to_nt(read_requests),

                                                                to_nt(new_commitments),
                                                                to_nt(new_nullifiers),
                                                                to_nt(nullified_commitments),

                                                                to_nt(private_call_stack),
                                                                to_nt(public_call_stack),
                                                                to_nt(new_l2_to_l1_msgs),

                                                                to_nt(encrypted_logs_hash),
                                                                to_nt(unencrypted_logs_hash),

                                                                to_nt(encrypted_log_preimages_length),
                                                                to_nt(unencrypted_log_preimages_length),

                                                                to_nt(historic_private_data_tree_root),
                                                                to_nt(historic_nullifier_tree_root),
                                                                to_nt(historic_contract_tree_root),
                                                                to_nt(historic_l1_to_l2_messages_tree_root),
                                                                to_nt(historic_blocks_tree_root),
                                                                to_nt(historic_global_variables_hash),
                                                                to_nt(historic_public_data_tree_root),

                                                                to_native_type(contract_deployment_data),

                                                                to_nt(chain_id),
                                                                to_nt(version) };

        return pis;
    };

    fr hash() const
    {
        // auto to_hashes = []<typename T>(const std::optional<T>& e) {
        //     if (!e) {
        //         throw_or_abort("Value is nullopt");
        //     }
        //     return (*e).hash();
        // };

        std::vector<fr> inputs;

        inputs.push_back((*call_context).hash());

        inputs.push_back(*args_hash);
        spread_arr_opt_into_vec(return_values, inputs);

        spread_arr_opt_into_vec(read_requests, inputs);

        spread_arr_opt_into_vec(new_commitments, inputs);
        spread_arr_opt_into_vec(new_nullifiers, inputs);
        spread_arr_opt_into_vec(nullified_commitments, inputs);

        spread_arr_opt_into_vec(private_call_stack, inputs);
        spread_arr_opt_into_vec(public_call_stack, inputs);
        spread_arr_opt_into_vec(new_l2_to_l1_msgs, inputs);

        spread_arr_into_vec(encrypted_logs_hash, inputs);
        spread_arr_into_vec(unencrypted_logs_hash, inputs);

        inputs.push_back(*encrypted_log_preimages_length);
        inputs.push_back(*unencrypted_log_preimages_length);

        inputs.push_back(*historic_private_data_tree_root);
        inputs.push_back(*historic_nullifier_tree_root);
        inputs.push_back(*historic_contract_tree_root);
        inputs.push_back(*historic_l1_to_l2_messages_tree_root);
        inputs.push_back(*historic_blocks_tree_root);
        inputs.push_back(*historic_global_variables_hash);
        inputs.push_back(*historic_public_data_tree_root);

        inputs.push_back((*contract_deployment_data).hash());

        inputs.push_back(*chain_id);
        inputs.push_back(*version);

        return NCT::compress(inputs, GeneratorIndex::PRIVATE_CIRCUIT_PUBLIC_INPUTS);
    }

    // We can remove optionality when using the inputs in a kernel or rollup circuit, for ease of use.
    PrivateCircuitPublicInputs<NCT> remove_optionality() const
    {
        auto get_value = [&](auto& e) { return e.value(); };

        return PrivateCircuitPublicInputs<NCT>{
            .call_context = call_context.value(),

            .args_hash = args_hash.value(),
            .return_values = map(return_values, get_value),

            .read_requests = map(read_requests, get_value),

            .new_commitments = map(new_commitments, get_value),
            .new_nullifiers = map(new_nullifiers, get_value),
            .nullified_commitments = map(nullified_commitments, get_value),

            .private_call_stack = map(private_call_stack, get_value),
            .public_call_stack = map(public_call_stack, get_value),
            .new_l2_to_l1_msgs = map(new_l2_to_l1_msgs, get_value),

            .encrypted_logs_hash = map(encrypted_logs_hash, get_value),
            .unencrypted_logs_hash = map(unencrypted_logs_hash, get_value),

            .encrypted_log_preimages_length = encrypted_log_preimages_length.value(),
            .unencrypted_log_preimages_length = unencrypted_log_preimages_length.value(),

            .historic_private_data_tree_root = historic_private_data_tree_root.value(),
            .historic_nullifier_tree_root = historic_nullifier_tree_root.value(),
            .historic_contract_tree_root = historic_contract_tree_root.value(),
            .historic_l1_to_l2_messages_tree_root = historic_l1_to_l2_messages_tree_root.value(),
            .historic_blocks_tree_root = historic_blocks_tree_root.value(),
            .historic_global_variables_hash = historic_global_variables_hash.value(),
            .historic_public_data_tree_root = historic_public_data_tree_root.value(),

            .contract_deployment_data = contract_deployment_data.value(),

            .chain_id = chain_id.value(),
            .version = version.value(),
        };
    }

  private:
    bool all_elements_populated = false;

    template <size_t SIZE>
    void spread_arr_opt_into_vec(std::array<std::optional<fr>, SIZE> const& arr, std::vector<fr>& vec) const
    {
        auto get_opt_value = [](const std::optional<fr>& e) {
            if (!e) {
                throw_or_abort("Value is nullopt");
            }
            return *e;
        };

        std::array<fr, SIZE> arr_values = map(arr, get_opt_value);
        const auto arr_size = sizeof(arr_values) / sizeof(fr);
        vec.insert(vec.end(), arr_values.data(), arr_values.data() + arr_size);
    }

    template <size_t SIZE> void spread_arr_into_vec(std::array<fr, SIZE> const& arr, std::vector<fr>& vec) const
    {
        const auto arr_size = sizeof(arr) / sizeof(fr);
        vec.insert(vec.end(), arr.data(), arr.data() + arr_size);
    }

    template <typename Builder, typename T, size_t SIZE>
    void make_unused_array_elements_zero(Builder& builder, std::array<std::optional<T>, SIZE>& arr)
    {
        static_assert((std::is_same<CircuitTypes<Builder>, NCT>::value));

        for (std::optional<T>& e : arr) {
            make_unused_element_zero(builder, e);
        }
    }

    template <typename Builder, typename T> void make_unused_element_zero(Builder& builder, std::optional<T>& element)
    {
        static_assert((std::is_same<CircuitTypes<Builder>, NCT>::value));

        if (!element) {
            element =
                T(witness_t<Builder>(&builder, 0));  // convert the nullopt value to a circuit witness value of `0`
            fr(*element).assert_is_zero();
        }
    }

    // ABIStruct is a template for any of the structs in the abis/ dir. E.g. ExecutedCallback, CallbackStackItem.
    template <typename Builder, template <class> class ABIStruct>
    void make_unused_element_zero(Builder& builder, std::optional<ABIStruct<CircuitTypes<Builder>>>& element)
    {
        static_assert((std::is_same<CircuitTypes<Builder>, NCT>::value));

        if (!element) {
            element = ABIStruct<NativeTypes>().to_circuit_type(
                builder);  // convert the nullopt value to a circuit witness value of `0`
            (*element).template assert_is_zero<Builder>();
        }
    }

    // Make sure this is only called by functions which have implemented a "CT only" check.
    template <typename T, size_t SIZE> void set_array_public(std::array<std::optional<T>, SIZE>& arr)
    {
        for (std::optional<T>& e : arr) {
            fr(*e).set_public();
        }
    }
};  // namespace aztec3::circuits::abis

<<<<<<< HEAD
=======
template <typename NCT>
void read(uint8_t const*& it, OptionalPrivateCircuitPublicInputs<NCT>& private_circuit_public_inputs)
{
    using serialize::read;

    OptionalPrivateCircuitPublicInputs<NCT>& pis = private_circuit_public_inputs;
    read(it, pis.call_context);
    read(it, pis.args_hash);
    read(it, pis.return_values);
    read(it, pis.read_requests);
    read(it, pis.new_commitments);
    read(it, pis.new_nullifiers);
    read(it, pis.nullified_commitments);
    read(it, pis.private_call_stack);
    read(it, pis.public_call_stack);
    read(it, pis.new_l2_to_l1_msgs);
    read(it, pis.encrypted_logs_hash);
    read(it, pis.unencrypted_logs_hash);
    read(it, pis.encrypted_log_preimages_length);
    read(it, pis.unencrypted_log_preimages_length);
    read(it, pis.historic_private_data_tree_root);
    read(it, pis.historic_nullifier_tree_root);
    read(it, pis.historic_contract_tree_root);
    read(it, pis.historic_l1_to_l2_messages_tree_root);
    read(it, pis.historic_blocks_tree_root);
    read(it, pis.historic_global_variables_hash);
    read(it, pis.historic_public_data_tree_root);
    read(it, pis.contract_deployment_data);
    read(it, pis.chain_id);
    read(it, pis.version);
};

template <typename NCT>
void write(std::vector<uint8_t>& buf, OptionalPrivateCircuitPublicInputs<NCT> const& private_circuit_public_inputs)
{
    using serialize::write;

    OptionalPrivateCircuitPublicInputs<NCT> const& pis = private_circuit_public_inputs;

    write(buf, pis.call_context);
    write(buf, pis.args_hash);
    write(buf, pis.return_values);
    write(buf, pis.read_requests);
    write(buf, pis.new_commitments);
    write(buf, pis.new_nullifiers);
    write(buf, pis.nullified_commitments);
    write(buf, pis.private_call_stack);
    write(buf, pis.public_call_stack);
    write(buf, pis.new_l2_to_l1_msgs);
    write(buf, pis.encrypted_logs_hash);
    write(buf, pis.unencrypted_logs_hash);
    write(buf, pis.encrypted_log_preimages_length);
    write(buf, pis.unencrypted_log_preimages_length);
    write(buf, pis.historic_private_data_tree_root);
    write(buf, pis.historic_nullifier_tree_root);
    write(buf, pis.historic_contract_tree_root);
    write(buf, pis.historic_l1_to_l2_messages_tree_root);
    write(buf, pis.historic_blocks_tree_root);
    write(buf, pis.historic_global_variables_hash);
    write(buf, pis.historic_public_data_tree_root);
    write(buf, pis.contract_deployment_data);
    write(buf, pis.chain_id);
    write(buf, pis.version);
};

template <typename NCT>
std::ostream& operator<<(std::ostream& os, OptionalPrivateCircuitPublicInputs<NCT> const& private_circuit_public_inputs)

{
    OptionalPrivateCircuitPublicInputs<NCT> const& pis = private_circuit_public_inputs;
    return os << "call_context: " << pis.call_context << "\n"
              << "args_hash: " << pis.args_hash << "\n"
              << "return_values: " << pis.return_values << "\n"
              << "read_requests: " << pis.read_requests << "\n"
              << "new_commitments: " << pis.new_commitments << "\n"
              << "new_nullifiers: " << pis.new_nullifiers << "\n"
              << "nullified_commitments: " << pis.nullified_commitments << "\n"
              << "private_call_stack: " << pis.private_call_stack << "\n"
              << "public_call_stack: " << pis.public_call_stack << "\n"
              << "new_l2_to_l1_msgs: " << pis.new_l2_to_l1_msgs << "\n"
              << "encrypted_logs_hash: " << pis.encrypted_logs_hash << "\n"
              << "unencrypted_logs_hash: " << pis.unencrypted_logs_hash << "\n"
              << "encrypted_log_preimages_length: " << pis.encrypted_log_preimages_length << "\n"
              << "unencrypted_log_preimages_length: " << pis.unencrypted_log_preimages_length << "\n"
              << "historic_private_data_tree_root: " << pis.historic_private_data_tree_root << "\n"
              << "historic_nullifier_tree_root: " << pis.historic_nullifier_tree_root << "\n"
              << "historic_contract_tree_root: " << pis.historic_contract_tree_root << "\n"
              << "historic_l1_to_l2_messages_tree_root: " << pis.historic_l1_to_l2_messages_tree_root << "\n"
              << "historic_blocks_tree_root: " << pis.historic_blocks_tree_root << "\n"
              << "historic_global_variables_hash: " << pis.historic_global_variables_hash << "\n"
              << "historic_public_data_tree_root: " << pis.historic_public_data_tree_root << "\n"
              << "contract_deployment_data: " << pis.contract_deployment_data << "\n"
              << "chain_id: " << pis.chain_id << "\n"
              << "version: " << pis.version << "\n";
}

>>>>>>> 1c18cc3a
}  // namespace aztec3::circuits::abis<|MERGE_RESOLUTION|>--- conflicted
+++ resolved
@@ -229,105 +229,6 @@
     }
 };
 
-<<<<<<< HEAD
-=======
-template <typename NCT> void read(uint8_t const*& it, PrivateCircuitPublicInputs<NCT>& private_circuit_public_inputs)
-{
-    using serialize::read;
-
-    PrivateCircuitPublicInputs<NCT>& pis = private_circuit_public_inputs;
-    read(it, pis.call_context);
-    read(it, pis.args_hash);
-    read(it, pis.return_values);
-    read(it, pis.read_requests);
-    read(it, pis.new_commitments);
-    read(it, pis.new_nullifiers);
-    read(it, pis.nullified_commitments);
-    read(it, pis.private_call_stack);
-    read(it, pis.public_call_stack);
-    read(it, pis.new_l2_to_l1_msgs);
-    read(it, pis.encrypted_logs_hash);
-    read(it, pis.unencrypted_logs_hash);
-    read(it, pis.encrypted_log_preimages_length);
-    read(it, pis.unencrypted_log_preimages_length);
-    read(it, pis.historic_private_data_tree_root);
-    read(it, pis.historic_nullifier_tree_root);
-    read(it, pis.historic_contract_tree_root);
-    read(it, pis.historic_l1_to_l2_messages_tree_root);
-    read(it, pis.historic_blocks_tree_root);
-    read(it, pis.historic_global_variables_hash);
-    read(it, pis.historic_public_data_tree_root);
-    read(it, pis.contract_deployment_data);
-    read(it, pis.chain_id);
-    read(it, pis.version);
-};
-
-template <typename NCT>
-void write(std::vector<uint8_t>& buf, PrivateCircuitPublicInputs<NCT> const& private_circuit_public_inputs)
-{
-    using serialize::write;
-
-    PrivateCircuitPublicInputs<NCT> const& pis = private_circuit_public_inputs;
-
-    write(buf, pis.call_context);
-    write(buf, pis.args_hash);
-    write(buf, pis.return_values);
-    write(buf, pis.read_requests);
-    write(buf, pis.new_commitments);
-    write(buf, pis.new_nullifiers);
-    write(buf, pis.nullified_commitments);
-    write(buf, pis.private_call_stack);
-    write(buf, pis.public_call_stack);
-    write(buf, pis.new_l2_to_l1_msgs);
-    write(buf, pis.encrypted_logs_hash);
-    write(buf, pis.unencrypted_logs_hash);
-    write(buf, pis.encrypted_log_preimages_length);
-    write(buf, pis.unencrypted_log_preimages_length);
-    write(buf, pis.historic_private_data_tree_root);
-    write(buf, pis.historic_nullifier_tree_root);
-    write(buf, pis.historic_contract_tree_root);
-    write(buf, pis.historic_l1_to_l2_messages_tree_root);
-    write(buf, pis.historic_blocks_tree_root);
-    write(buf, pis.historic_global_variables_hash);
-    write(buf, pis.historic_public_data_tree_root);
-
-    write(buf, pis.contract_deployment_data);
-    write(buf, pis.chain_id);
-    write(buf, pis.version);
-};
-
-template <typename NCT>
-std::ostream& operator<<(std::ostream& os, PrivateCircuitPublicInputs<NCT> const& private_circuit_public_inputs)
-
-{
-    PrivateCircuitPublicInputs<NCT> const& pis = private_circuit_public_inputs;
-    return os << "call_context: " << pis.call_context << "\n"
-              << "args_hash: " << pis.args_hash << "\n"
-              << "return_values: " << pis.return_values << "\n"
-              << "read_requests: " << pis.read_requests << "\n"
-              << "new_commitments: " << pis.new_commitments << "\n"
-              << "new_nullifiers: " << pis.new_nullifiers << "\n"
-              << "nullified_commitments: " << pis.nullified_commitments << "\n"
-              << "private_call_stack: " << pis.private_call_stack << "\n"
-              << "public_call_stack: " << pis.public_call_stack << "\n"
-              << "new_l2_to_l1_msgs: " << pis.new_l2_to_l1_msgs << "\n"
-              << "encrypted_logs_hash: " << pis.encrypted_logs_hash << "\n"
-              << "unencrypted_logs_hash: " << pis.unencrypted_logs_hash << "\n"
-              << "encrypted_log_preimages_length: " << pis.encrypted_log_preimages_length << "\n"
-              << "unencrypted_log_preimages_length: " << pis.unencrypted_log_preimages_length << "\n"
-              << "historic_private_data_tree_root: " << pis.historic_private_data_tree_root << "\n"
-              << "historic_nullifier_tree_root: " << pis.historic_nullifier_tree_root << "\n"
-              << "historic_contract_tree_root: " << pis.historic_contract_tree_root << "\n"
-              << "historic_l1_to_l2_messages_tree_root: " << pis.historic_l1_to_l2_messages_tree_root << "\n"
-              << "historic_blocks_tree_root: " << pis.historic_blocks_tree_root << "\n"
-              << "historic_global_variables_hash: " << pis.historic_global_variables_hash << "\n"
-              << "historic_public_data_tree_root: " << pis.historic_public_data_tree_root << "\n"
-              << "contract_deployment_data: " << pis.contract_deployment_data << "\n"
-              << "chain_id: " << pis.chain_id << "\n"
-              << "version: " << pis.version << "\n";
-}
-
->>>>>>> 1c18cc3a
 // It's been extremely useful for all members here to be std::optional. It allows test app circuits to be very
 // quickly drafted without worrying about any of the public inputs which aren't relevant to that circuit. Any values
 // which aren't set by the circuit can then be safely set to zero when calling `set_public` (by checking for
@@ -843,105 +744,5 @@
             fr(*e).set_public();
         }
     }
-};  // namespace aztec3::circuits::abis
-
-<<<<<<< HEAD
-=======
-template <typename NCT>
-void read(uint8_t const*& it, OptionalPrivateCircuitPublicInputs<NCT>& private_circuit_public_inputs)
-{
-    using serialize::read;
-
-    OptionalPrivateCircuitPublicInputs<NCT>& pis = private_circuit_public_inputs;
-    read(it, pis.call_context);
-    read(it, pis.args_hash);
-    read(it, pis.return_values);
-    read(it, pis.read_requests);
-    read(it, pis.new_commitments);
-    read(it, pis.new_nullifiers);
-    read(it, pis.nullified_commitments);
-    read(it, pis.private_call_stack);
-    read(it, pis.public_call_stack);
-    read(it, pis.new_l2_to_l1_msgs);
-    read(it, pis.encrypted_logs_hash);
-    read(it, pis.unencrypted_logs_hash);
-    read(it, pis.encrypted_log_preimages_length);
-    read(it, pis.unencrypted_log_preimages_length);
-    read(it, pis.historic_private_data_tree_root);
-    read(it, pis.historic_nullifier_tree_root);
-    read(it, pis.historic_contract_tree_root);
-    read(it, pis.historic_l1_to_l2_messages_tree_root);
-    read(it, pis.historic_blocks_tree_root);
-    read(it, pis.historic_global_variables_hash);
-    read(it, pis.historic_public_data_tree_root);
-    read(it, pis.contract_deployment_data);
-    read(it, pis.chain_id);
-    read(it, pis.version);
 };
-
-template <typename NCT>
-void write(std::vector<uint8_t>& buf, OptionalPrivateCircuitPublicInputs<NCT> const& private_circuit_public_inputs)
-{
-    using serialize::write;
-
-    OptionalPrivateCircuitPublicInputs<NCT> const& pis = private_circuit_public_inputs;
-
-    write(buf, pis.call_context);
-    write(buf, pis.args_hash);
-    write(buf, pis.return_values);
-    write(buf, pis.read_requests);
-    write(buf, pis.new_commitments);
-    write(buf, pis.new_nullifiers);
-    write(buf, pis.nullified_commitments);
-    write(buf, pis.private_call_stack);
-    write(buf, pis.public_call_stack);
-    write(buf, pis.new_l2_to_l1_msgs);
-    write(buf, pis.encrypted_logs_hash);
-    write(buf, pis.unencrypted_logs_hash);
-    write(buf, pis.encrypted_log_preimages_length);
-    write(buf, pis.unencrypted_log_preimages_length);
-    write(buf, pis.historic_private_data_tree_root);
-    write(buf, pis.historic_nullifier_tree_root);
-    write(buf, pis.historic_contract_tree_root);
-    write(buf, pis.historic_l1_to_l2_messages_tree_root);
-    write(buf, pis.historic_blocks_tree_root);
-    write(buf, pis.historic_global_variables_hash);
-    write(buf, pis.historic_public_data_tree_root);
-    write(buf, pis.contract_deployment_data);
-    write(buf, pis.chain_id);
-    write(buf, pis.version);
-};
-
-template <typename NCT>
-std::ostream& operator<<(std::ostream& os, OptionalPrivateCircuitPublicInputs<NCT> const& private_circuit_public_inputs)
-
-{
-    OptionalPrivateCircuitPublicInputs<NCT> const& pis = private_circuit_public_inputs;
-    return os << "call_context: " << pis.call_context << "\n"
-              << "args_hash: " << pis.args_hash << "\n"
-              << "return_values: " << pis.return_values << "\n"
-              << "read_requests: " << pis.read_requests << "\n"
-              << "new_commitments: " << pis.new_commitments << "\n"
-              << "new_nullifiers: " << pis.new_nullifiers << "\n"
-              << "nullified_commitments: " << pis.nullified_commitments << "\n"
-              << "private_call_stack: " << pis.private_call_stack << "\n"
-              << "public_call_stack: " << pis.public_call_stack << "\n"
-              << "new_l2_to_l1_msgs: " << pis.new_l2_to_l1_msgs << "\n"
-              << "encrypted_logs_hash: " << pis.encrypted_logs_hash << "\n"
-              << "unencrypted_logs_hash: " << pis.unencrypted_logs_hash << "\n"
-              << "encrypted_log_preimages_length: " << pis.encrypted_log_preimages_length << "\n"
-              << "unencrypted_log_preimages_length: " << pis.unencrypted_log_preimages_length << "\n"
-              << "historic_private_data_tree_root: " << pis.historic_private_data_tree_root << "\n"
-              << "historic_nullifier_tree_root: " << pis.historic_nullifier_tree_root << "\n"
-              << "historic_contract_tree_root: " << pis.historic_contract_tree_root << "\n"
-              << "historic_l1_to_l2_messages_tree_root: " << pis.historic_l1_to_l2_messages_tree_root << "\n"
-              << "historic_blocks_tree_root: " << pis.historic_blocks_tree_root << "\n"
-              << "historic_global_variables_hash: " << pis.historic_global_variables_hash << "\n"
-              << "historic_public_data_tree_root: " << pis.historic_public_data_tree_root << "\n"
-              << "contract_deployment_data: " << pis.contract_deployment_data << "\n"
-              << "chain_id: " << pis.chain_id << "\n"
-              << "version: " << pis.version << "\n";
-}
-
->>>>>>> 1c18cc3a
 }  // namespace aztec3::circuits::abis