#include "file_reference_string.hpp"
#include <ecc/curves/bn254/pairing.hpp>
#include <ecc/curves/bn254/scalar_multiplication/point_table.hpp>
#include <srs/io.hpp>

#ifndef NO_MULTITHREADING
#include <omp.h>
#endif

namespace waffle {

VerifierFileReferenceString::VerifierFileReferenceString(std::string const& path)
{
    precomputed_g2_lines =
        (barretenberg::pairing::miller_lines*)(aligned_alloc(64, sizeof(barretenberg::pairing::miller_lines) * 2));
    barretenberg::io::read_transcript_g2(g2_x, path);
    barretenberg::pairing::precompute_miller_lines(barretenberg::g2::one, precomputed_g2_lines[0]);
    barretenberg::pairing::precompute_miller_lines(g2_x, precomputed_g2_lines[1]);
}

VerifierFileReferenceString::~VerifierFileReferenceString()
{
    aligned_free(precomputed_g2_lines);
}

FileReferenceString::FileReferenceString(const size_t num_points, std::string const& path)
{
<<<<<<< HEAD
#ifndef NO_MULTITHREADING
    const size_t num_threads = static_cast<size_t>(omp_get_max_threads());
#else
    const size_t num_threads = 1;
#endif
    const size_t prefetch_overflow = 16 * num_threads;

    monomials = (barretenberg::g1::affine_element*)(aligned_alloc(
        64, sizeof(barretenberg::g1::affine_element) * (2 * num_points + prefetch_overflow)));
    barretenberg::io::read_transcript_g1(monomials, num_points, path);
    barretenberg::scalar_multiplication::generate_pippenger_point_table(monomials, monomials, num_points);
=======
    monomials = barretenberg::scalar_multiplication::new_pippenger_point_table_from_path(path, num_points);
>>>>>>> 5186f101
}

FileReferenceString::~FileReferenceString()
{
    aligned_free(monomials);
}

} // namespace waffle<|MERGE_RESOLUTION|>--- conflicted
+++ resolved
@@ -25,21 +25,7 @@
 
 FileReferenceString::FileReferenceString(const size_t num_points, std::string const& path)
 {
-<<<<<<< HEAD
-#ifndef NO_MULTITHREADING
-    const size_t num_threads = static_cast<size_t>(omp_get_max_threads());
-#else
-    const size_t num_threads = 1;
-#endif
-    const size_t prefetch_overflow = 16 * num_threads;
-
-    monomials = (barretenberg::g1::affine_element*)(aligned_alloc(
-        64, sizeof(barretenberg::g1::affine_element) * (2 * num_points + prefetch_overflow)));
-    barretenberg::io::read_transcript_g1(monomials, num_points, path);
-    barretenberg::scalar_multiplication::generate_pippenger_point_table(monomials, monomials, num_points);
-=======
     monomials = barretenberg::scalar_multiplication::new_pippenger_point_table_from_path(path, num_points);
->>>>>>> 5186f101
 }
 
 FileReferenceString::~FileReferenceString()
