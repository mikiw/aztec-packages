/**
 * @file flavor.hpp
 * @brief Base class templates for structures that contain data parameterized by the fundamental polynomials of a Honk
 * variant (a "flavor").
 *
 * @details #Motivation
 * We choose the framework set out in these classes for several reasons.
 *
 * For one, it allows for a large amount of the information of a Honk flavor to be read at a glance in a single file.
 *
 * The primary motivation, however, is to reduce the sort loose of coupling that is a significant source of complexity
 * in the original plonk code. There, we find many similarly-named entities defined in many different places (to name
 * some: selector_properties; FooSelectors; PolynomialIndex; the labels given to the polynomial store; the commitment
 * label; inconsistent terminology and notation around these), and it can be difficult to discover or remember the
 * relationships between these. We aim for a more uniform treatment, to enfore identical and informative naming, and to
 * prevent the developer having to think very much about the ordering of protocol entities in disparate places.
 *
 * Another motivation is iterate on the polynomial manifest of plonk, which is nice in its compatness, but which feels
 * needlessly manual and low-level. In the past, this contained even more boolean parameters, making it quite hard to
 * parse. A typical construction is to loop over the polynomial manifest by extracting a globally-defined
 * "FOO_MANIFEST_SIZE" (the use of "manifest" here is distinct from the manifests in the transcript) to loop
 * over a C-style array, and then manually parsing the various tags of different types in the manifest entries. We
 * greatly enrich this structure by using basic C++ OOP functionality. Rather than recording the polynomial source in an
 * enum, we group polynomial handles using getter functions in our new class. We get code that is more compact,
 * more legible, and which is safer because it admits ranged `for` loops.
 *
 * Another motivation is proper and clear specification of Honk variants. The flavors are meant to be explicit and
 * easily comparable. In plonk, the various settings template parameters and objects like the CircuitType enum became
 * overloaded in time, and continue to be a point of accumulation for tech debt. We aim to remedy some of this by
 * putting proving system information in the flavor, and circuit construction information in the arithmetization (or
 * larger circuit constructor class).
 *
 * @details #Data model
 * All of the flavor classes derive from a single Entities_ template, which simply wraps a std::array (we would
 * inherit, but this is unsafe as std::array has a non-virtual destructor). The developer should think of every flavor
 * class as being:
 *  - A std::array<DataType, N> instance called _data.
 *  - An informative name for each entry of _data that is fixed at compile time.
 *  - Some classic metadata like we'd see in plonk (e.g., a circuit size, a reference string, an evaluation domain).
 *  - A collection of getters that record subsets of the array that are of interest in the Honk variant.
 *
 * Each getter returns a container of HandleType's, where a HandleType is a value type that is inexpensive to create and
 * that lets one view and mutate a DataType instance. The primary example here is that std::span is the handle type
 * chosen for barrtenberg::Polynomial.
 *
 * @details #Some Notes
 *
 * @note It would be ideal to codify more structure in these base class template and to have it imposed on the actual
 * flavors, but our inheritance model is complicated as it is, and we saw no reasonable way to fix this.
 *
 * @note One asymmetry to note is in the use of the term "key". It is worthwhile to distinguish betwen prover/verifier
 * circuit data, and "keys" that consist of such data augmented with witness data (whether, raw, blinded, or polynomial
 * commitments). Currently the proving key contains witness data, while the verification key does not.
 * TODO(Cody): It would be nice to resolve this but it's not essential.
 *
 * @note The VerifierCommitments classes are not 'tight' in the sense that that the underlying array contains(a few)
 * empty slots. This is a conscious choice to limit complexity. Note that there is very little memory cost here since
 * the DataType size in that case is small.
 *
 * @todo TODO(#395): Getters should return arrays?
 * @todo TODO(#396): Access specifiers?
 * @todo TODO(#397): Use more handle types?
 * @todo TODO(#398): Selectors should come from arithmetization.
 */

#pragma once
#include "barretenberg/polynomials/barycentric.hpp"
#include "barretenberg/polynomials/evaluation_domain.hpp"
#include "barretenberg/polynomials/univariate.hpp"
<<<<<<< HEAD
#include "barretenberg/proof_system/circuit_builder/circuit_simulator.hpp"
=======
>>>>>>> 9f1a3a5e
#include "barretenberg/proof_system/types/circuit_type.hpp"
#include <array>
#include <concepts>
#include <vector>

namespace proof_system::honk::flavor {

/**
 * @brief Base data class template, a wrapper for std::array, from which every flavor class ultimately derives.
 *
 * @tparam T The underlying data type stored in the array
 * @tparam HandleType The type that will be used to
 * @tparam NUM_ENTITIES The size of the underlying array.
 */
template <typename DataType, typename HandleType, size_t NUM_ENTITIES> class Entities_ {
  public:
    using ArrayType = std::array<DataType, NUM_ENTITIES>;
    ArrayType _data;

    virtual ~Entities_() = default;

    DataType& operator[](size_t idx) { return _data[idx]; };
    typename ArrayType::iterator begin() { return _data.begin(); };
    typename ArrayType::iterator end() { return _data.end(); };

    constexpr size_t size() { return NUM_ENTITIES; };
};

/**
 * @brief Base class template containing circuit-specifying data.
 *
 */
template <typename DataType_, typename HandleType, size_t NUM_PRECOMPUTED_ENTITIES>
class PrecomputedEntities_ : public Entities_<DataType_, HandleType, NUM_PRECOMPUTED_ENTITIES> {
  public:
    using DataType = DataType_;

    size_t circuit_size;
    size_t log_circuit_size;
    size_t num_public_inputs;
    CircuitType circuit_type; // TODO(#392)

    virtual std::vector<HandleType> get_selectors() = 0;
    virtual std::vector<HandleType> get_sigma_polynomials() = 0;
    virtual std::vector<HandleType> get_id_polynomials() = 0;
};

/**
 * @brief Base class template containing witness (wires and derived witnesses).
 * @details Shifts are not included here since they do not occupy their own memory.
 */
template <typename DataType, typename HandleType, size_t NUM_WITNESS_ENTITIES>
class WitnessEntities_ : public Entities_<DataType, HandleType, NUM_WITNESS_ENTITIES> {
  public:
    virtual std::vector<HandleType> get_wires() = 0;
};

/**
 * @brief Base proving key class.
 *
 * @tparam PrecomputedEntities An instance of PrecomputedEntities_ with polynomial data type and span handle type.
 * @tparam FF The scalar field on which we will encode our polynomial data. When instantiating, this may be extractable
 * from the other template paramter.
 */
template <typename PrecomputedPolynomials, typename WitnessPolynomials>
class ProvingKey_ : public PrecomputedPolynomials, public WitnessPolynomials {
  public:
    using Polynomial = typename PrecomputedPolynomials::DataType;
    using FF = typename Polynomial::FF;

    typename PrecomputedPolynomials::ArrayType& _precomputed_polynomials = PrecomputedPolynomials::_data;
    typename WitnessPolynomials::ArrayType& _witness_polynomials = WitnessPolynomials::_data;

    bool contains_recursive_proof;
    std::vector<uint32_t> recursive_proof_public_input_indices;
    barretenberg::EvaluationDomain<FF> evaluation_domain;

    ProvingKey_() = default;
    ProvingKey_(const size_t circuit_size, const size_t num_public_inputs)
    {
        this->evaluation_domain = barretenberg::EvaluationDomain<FF>(circuit_size, circuit_size);
        PrecomputedPolynomials::circuit_size = circuit_size;
        this->log_circuit_size = numeric::get_msb(circuit_size);
        this->num_public_inputs = num_public_inputs;
        // Allocate memory for precomputed polynomials
        for (auto& poly : _precomputed_polynomials) {
            poly = Polynomial(circuit_size);
        }
        // Allocate memory for witness polynomials
        for (auto& poly : _witness_polynomials) {
            poly = Polynomial(circuit_size);
        }
    };
};

/**
 * @brief Base verification key class.
 *
 * @tparam PrecomputedEntities An instance of PrecomputedEntities_ with affine_element data type and handle type.
 */
template <typename PrecomputedCommitments> class VerificationKey_ : public PrecomputedCommitments {
  public:
    VerificationKey_() = default;
    VerificationKey_(const size_t circuit_size, const size_t num_public_inputs)
    {
        this->circuit_size = circuit_size;
        this->log_circuit_size = numeric::get_msb(circuit_size);
        this->num_public_inputs = num_public_inputs;
    };
};

/**
 * @brief Base class containing all entities (or handles on these) in one place.
 *
 * @tparam PrecomputedEntities An instance of PrecomputedEntities_ with affine_element data type and handle type.
 */
template <typename DataType, typename HandleType, size_t NUM_ALL_ENTITIES>
class AllEntities_ : public Entities_<DataType, DataType, NUM_ALL_ENTITIES> {
  public:
    virtual std::vector<HandleType> get_wires() = 0;
    virtual std::vector<HandleType> get_unshifted() = 0;
    virtual std::vector<HandleType> get_to_be_shifted() = 0;
    virtual std::vector<HandleType> get_shifted() = 0;

    // Because of how Gemini is written, is importat to put the polynomials out in this order.
    std::vector<HandleType> get_unshifted_then_shifted()
    {
        std::vector<HandleType> result{ get_unshifted() };
        std::vector<HandleType> shifted{ get_shifted() };
        result.insert(result.end(), shifted.begin(), shifted.end());
        return result;
    };
};

/**
 * @brief Recursive utility function to find max RELATION_LENGTH over tuple of Relations
 *
 */
template <typename Tuple, std::size_t Index = 0> static constexpr size_t get_max_relation_length()
{
    if constexpr (Index >= std::tuple_size<Tuple>::value) {
        return 0; // Return 0 when reach end of the tuple
    } else {
        constexpr size_t current_length = std::tuple_element<Index, Tuple>::type::RELATION_LENGTH;
        constexpr size_t next_length = get_max_relation_length<Tuple, Index + 1>();
        return (current_length > next_length) ? current_length : next_length;
    }
}

/**
 * @brief Recursive utility function to construct tuple of tuple of Univariates
 * @details This is the container for storing the univariate contributions from each identity in each relation. Each
 * Relation contributes a tuple with num-identities many Univariates and there are num-relations many tuples in the
 * outer tuple.
 */
template <class FF, typename Tuple, std::size_t Index = 0> static constexpr auto create_relation_univariates_container()
{
    if constexpr (Index >= std::tuple_size<Tuple>::value) {
        return std::tuple<>{}; // Return empty when reach end of the tuple
    } else {
        using UnivariateTuple = typename std::tuple_element_t<Index, Tuple>::RelationUnivariates;
        return std::tuple_cat(std::tuple<UnivariateTuple>{},
                              create_relation_univariates_container<FF, Tuple, Index + 1>());
    }
}

/**
 * @brief Recursive utility function to construct tuple of arrays
 * @details Container for storing value of each identity in each relation. Each Relation contributes an array of
 * length num-identities.
 */
template <class FF, typename Tuple, std::size_t Index = 0> static constexpr auto create_relation_values_container()
{
    if constexpr (Index >= std::tuple_size<Tuple>::value) {
        return std::tuple<>{}; // Return empty when reach end of the tuple
    } else {
        using ValuesArray = typename std::tuple_element_t<Index, Tuple>::RelationValues;
        return std::tuple_cat(std::tuple<ValuesArray>{}, create_relation_values_container<FF, Tuple, Index + 1>());
    }
}

} // namespace proof_system::honk::flavor

// Forward declare honk flavors
namespace proof_system::honk::flavor {
class Standard;
class StandardGrumpkin;
class Ultra;
class UltraGrumpkin;
class GoblinUltra;
class UltraRecursive;
} // namespace proof_system::honk::flavor

// Forward declare plonk flavors
namespace proof_system::plonk::flavor {
class Standard;
class Turbo;
class Ultra;
} // namespace proof_system::plonk::flavor

// Establish concepts for testing flavor attributes
namespace proof_system {
/**
 * @brief Test whether a type T lies in a list of types ...U.
 *
 * @tparam T The type being tested
 * @tparam U A parameter pack of types being checked against T.
 */
// clang-format off

template <typename T>
concept IsPlonkFlavor = IsAnyOf<T, plonk::flavor::Standard, plonk::flavor::Turbo, plonk::flavor::Ultra>;

template <typename T> 
concept IsHonkFlavor = IsAnyOf<T, honk::flavor::Standard, honk::flavor::Ultra, honk::flavor::StandardGrumpkin, honk::flavor::UltraGrumpkin, honk::flavor::GoblinUltra>;

template <typename T> 
concept IsUltraFlavor = IsAnyOf<T, honk::flavor::Ultra, honk::flavor::UltraGrumpkin, honk::flavor::GoblinUltra>;

template <typename T> 
concept IsGoblinFlavor = IsAnyOf<T, honk::flavor::GoblinUltra>;

// WORKTODO: Find the right place for this.
template <typename T> 
concept IsSimulator = IsAnyOf<T, proof_system::CircuitSimulatorBN254>;
template <typename T> 
concept IsRecursiveFlavor = IsAnyOf<T, honk::flavor::UltraRecursive>;

template <typename T> concept IsGrumpkinFlavor = IsAnyOf<T, honk::flavor::StandardGrumpkin, honk::flavor::UltraGrumpkin>;

template <typename T> concept StandardFlavor = IsAnyOf<T, honk::flavor::Standard,  honk::flavor::StandardGrumpkin>;

template <typename T> concept UltraFlavor = IsAnyOf<T, honk::flavor::Ultra, honk::flavor::UltraGrumpkin, honk::flavor::GoblinUltra>;

// clang-format on
} // namespace proof_system<|MERGE_RESOLUTION|>--- conflicted
+++ resolved
@@ -67,10 +67,7 @@
 #include "barretenberg/polynomials/barycentric.hpp"
 #include "barretenberg/polynomials/evaluation_domain.hpp"
 #include "barretenberg/polynomials/univariate.hpp"
-<<<<<<< HEAD
 #include "barretenberg/proof_system/circuit_builder/circuit_simulator.hpp"
-=======
->>>>>>> 9f1a3a5e
 #include "barretenberg/proof_system/types/circuit_type.hpp"
 #include <array>
 #include <concepts>
@@ -132,8 +129,8 @@
  * @brief Base proving key class.
  *
  * @tparam PrecomputedEntities An instance of PrecomputedEntities_ with polynomial data type and span handle type.
- * @tparam FF The scalar field on which we will encode our polynomial data. When instantiating, this may be extractable
- * from the other template paramter.
+ * @tparam FF The scalar field on which we will encode our polynomial data. When instantiating, this may be
+ * extractable from the other template paramter.
  */
 template <typename PrecomputedPolynomials, typename WitnessPolynomials>
 class ProvingKey_ : public PrecomputedPolynomials, public WitnessPolynomials {
