--- conflicted
+++ resolved
@@ -1,6 +1,6 @@
 import { TxSenderConfig } from './config.js';
 import { L1ProcessArgs as ProcessTxArgs, L1PublisherTxSender, MinimalTransactionReceipt } from './l1-publisher.js';
-import { ContractPublicData, NoirLogs } from '@aztec/types';
+import { ContractPublicData } from '@aztec/types';
 
 import {
   GetContractReturnType,
@@ -116,37 +116,6 @@
   }
 
   /**
-<<<<<<< HEAD
-=======
-   * Sends a tx to the unverified data emitter contract with unverified data. Returns once the tx has been mined.
-   * @param l2BlockNum - Number of the L2 block that owns this unverified data.
-   * @param l2BlockHash - The hash of the block corresponding to this data.
-   * @param unverifiedData - Data to publish.
-   * @returns The hash of the mined tx.
-   */
-  async sendEmitUnverifiedDataTx(
-    l2BlockNum: number,
-    l2BlockHash: Buffer,
-    unverifiedData: NoirLogs,
-  ): Promise<string | undefined> {
-    const args = [
-      BigInt(l2BlockNum),
-      `0x${l2BlockHash.toString('hex')}`,
-      `0x${unverifiedData.toBuffer().toString('hex')}`,
-    ] as const;
-
-    const gas = await this.unverifiedDataEmitterContract.estimateGas.emitUnverifiedData(args, {
-      account: this.account,
-    });
-    const hash = await this.unverifiedDataEmitterContract.write.emitUnverifiedData(args, {
-      account: this.account,
-      gas,
-    });
-    return hash;
-  }
-
-  /**
->>>>>>> 9878585f
    * Sends a tx to the unverified data emitter contract with contract deployment data such as bytecode. Returns once the tx has been mined.
    * @param l2BlockNum - Number of the L2 block that owns this unverified data.
    * @param l2BlockHash - The hash of the block corresponding to this data.
