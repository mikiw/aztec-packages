import {
  AppendOnlyTreeSnapshot,
  BaseOrMergeRollupPublicInputs,
  BaseRollupInputs,
  CONTRACT_TREE_ROOTS_TREE_HEIGHT,
  CircuitsWasm,
  ConstantBaseRollupData,
  L1_TO_L2_MESSAGES_ROOTS_TREE_HEIGHT,
  L1_TO_L2_MESSAGES_SUBTREE_HEIGHT,
  MembershipWitness,
  MergeRollupInputs,
  NULLIFIER_TREE_HEIGHT,
  NewL1ToL2Messages,
  NullifierLeafPreimage,
  PRIVATE_DATA_TREE_ROOTS_TREE_HEIGHT,
  PreviousKernelData,
  PreviousRollupData,
  Proof,
  ROLLUP_VK_TREE_HEIGHT,
  RollupTypes,
  RootRollupInputs,
  RootRollupPublicInputs,
  VK_TREE_HEIGHT,
  VerificationKey,
  makeTuple,
} from '@aztec/circuits.js';
import { computeContractLeaf } from '@aztec/circuits.js/abis';
import { ContractData, L2Block, MerkleTreeId, PublicDataWrite } from '@aztec/types';
import { MerkleTreeOperations } from '@aztec/world-state';
import chunk from 'lodash.chunk';
import flatMap from 'lodash.flatmap';
import { VerificationKeys } from '../mocks/verification_keys.js';
import { RollupProver } from '../prover/index.js';
import { RollupSimulator } from '../simulator/index.js';

import { toFriendlyJSON } from '@aztec/circuits.js/utils';
import { toBigIntBE } from '@aztec/foundation/bigint-buffer';
import { Fr } from '@aztec/foundation/fields';
import { createDebugLogger } from '@aztec/foundation/log';
import { assertLength } from '@aztec/foundation/serialize';
import { ProcessedTx } from '../sequencer/processed_tx.js';
import { BlockBuilder } from './index.js';
import { AllowedTreeNames, OutputWithTreeSnapshot } from './types.js';
import { padArrayEnd } from '@aztec/foundation/collection';

const frToBigInt = (fr: Fr) => toBigIntBE(fr.toBuffer());
const bigintToFr = (num: bigint) => new Fr(num);
const bigintToNum = (num: bigint) => Number(num);

// Denotes fields that are not used now, but will be in the future
const FUTURE_FR = new Fr(0n);
const FUTURE_NUM = 0;

// Denotes fields that should be deleted
const DELETE_FR = new Fr(0n);

/**
 * Builds an L2 block out of a set of ProcessedTx's,
 * using the base, merge, and root rollup circuits.
 */
export class SoloBlockBuilder implements BlockBuilder {
  constructor(
    protected db: MerkleTreeOperations,
    protected vks: VerificationKeys,
    protected simulator: RollupSimulator,
    protected prover: RollupProver,
    protected debug = createDebugLogger('aztec:sequencer'),
  ) {}

  /**
   * Builds an L2 block with the given number containing the given txs, updating state trees.
   * @param blockNumber - Number of the block to create.
   * @param txs - Processed transactions to include in the block.
   * @param newL1ToL2Messages - L1 to L2 messages to be part of the block.
   * @returns The new L2 block and a correctness proof as returned by the root rollup circuit.
   */
  public async buildL2Block(
    blockNumber: number,
    txs: ProcessedTx[],
    newL1ToL2Messages: NewL1ToL2Messages,
  ): Promise<[L2Block, Proof]> {
    const [
      startPrivateDataTreeSnapshot,
      startNullifierTreeSnapshot,
      startContractTreeSnapshot,
      startPublicDataTreeSnapshot,
      startTreeOfHistoricPrivateDataTreeRootsSnapshot,
      startTreeOfHistoricContractTreeRootsSnapshot,
      startL1ToL2MessageTreeSnapshot,
      startTreeOfHistoricL1ToL2MessageTreeRootsSnapshot,
    ] = await Promise.all(
      [
        MerkleTreeId.PRIVATE_DATA_TREE,
        MerkleTreeId.NULLIFIER_TREE,
        MerkleTreeId.CONTRACT_TREE,
        MerkleTreeId.PUBLIC_DATA_TREE,
        MerkleTreeId.PRIVATE_DATA_TREE_ROOTS_TREE,
        MerkleTreeId.CONTRACT_TREE_ROOTS_TREE,
        MerkleTreeId.L1_TO_L2_MESSAGES_TREE,
        MerkleTreeId.L1_TO_L2_MESSAGES_ROOTS_TREE,
      ].map(tree => this.getTreeSnapshot(tree)),
    );

    // Check txs are good for processing
    this.validateTxs(txs);

    // We fill the tx batch with empty txs, we process only one tx at a time for now
    const [circuitsOutput, proof] = await this.runCircuits(txs, newL1ToL2Messages);

    const {
      endPrivateDataTreeSnapshot,
      endNullifierTreeSnapshot,
      endContractTreeSnapshot,
      endPublicDataTreeRoot,
      endTreeOfHistoricPrivateDataTreeRootsSnapshot,
      endTreeOfHistoricContractTreeRootsSnapshot,
      endL1ToL2MessageTreeSnapshot,
      endTreeOfHistoricL1ToL2MessageTreeRootsSnapshot,
    } = circuitsOutput;

    // Collect all new nullifiers, commitments, and contracts from all txs in this block
    const wasm = await CircuitsWasm.get();
    const newNullifiers = flatMap(txs, tx => tx.data.end.newNullifiers);
    const newCommitments = flatMap(txs, tx => tx.data.end.newCommitments);
    const newContracts = flatMap(txs, tx => tx.data.end.newContracts).map(cd => computeContractLeaf(wasm, cd));
    const newContractData = flatMap(txs, tx => tx.data.end.newContracts).map(
      n => new ContractData(n.contractAddress, n.portalContractAddress),
    );
    const newPublicDataWrites = flatMap(txs, tx =>
      tx.data.end.publicDataUpdateRequests.map(t => new PublicDataWrite(t.leafIndex, t.newValue)),
    );
    const newL2ToL1Msgs = flatMap(txs, tx => tx.data.end.newL2ToL1Msgs);

    const l2Block = L2Block.fromFields({
      number: blockNumber,
      startPrivateDataTreeSnapshot,
      endPrivateDataTreeSnapshot,
      startNullifierTreeSnapshot,
      endNullifierTreeSnapshot,
      startContractTreeSnapshot,
      endContractTreeSnapshot,
      startPublicDataTreeRoot: startPublicDataTreeSnapshot.root,
      endPublicDataTreeRoot,
      startTreeOfHistoricPrivateDataTreeRootsSnapshot,
      endTreeOfHistoricPrivateDataTreeRootsSnapshot,
      startTreeOfHistoricContractTreeRootsSnapshot,
      endTreeOfHistoricContractTreeRootsSnapshot,
      startL1ToL2MessageTreeSnapshot,
      endL1ToL2MessageTreeSnapshot,
      startTreeOfHistoricL1ToL2MessageTreeRootsSnapshot,
      endTreeOfHistoricL1ToL2MessageTreeRootsSnapshot,
      newCommitments,
      newNullifiers,
      newL2ToL1Msgs,
      newContracts,
      newContractData,
      newPublicDataWrites,
      newL1ToL2Messages,
    });

    if (!l2Block.getCalldataHash().equals(circuitsOutput.sha256CalldataHash())) {
      throw new Error(
        `Calldata hash mismatch, ${l2Block.getCalldataHash().toString('hex')} == ${circuitsOutput
          .sha256CalldataHash()
          .toString('hex')} `,
      );
    }

    return [l2Block, proof];
  }

  protected validateTxs(txs: ProcessedTx[]) {
    for (const tx of txs) {
      for (const historicTreeRoot of [
        'privateDataTreeRoot',
        'contractTreeRoot',
        'nullifierTreeRoot',
        'l1ToL2MessagesTreeRoot',
      ] as const) {
        if (tx.data.constants.historicTreeRoots.privateHistoricTreeRoots[historicTreeRoot].isZero()) {
          throw new Error(`Empty ${historicTreeRoot} for tx: ${toFriendlyJSON(tx)}`);
        }
      }
    }
  }

  protected async getTreeSnapshot(id: MerkleTreeId): Promise<AppendOnlyTreeSnapshot> {
    const treeInfo = await this.db.getTreeInfo(id);
    return new AppendOnlyTreeSnapshot(Fr.fromBuffer(treeInfo.root), Number(treeInfo.size));
  }

  protected async runCircuits(
    txs: ProcessedTx[],
    newL1ToL2Messages: NewL1ToL2Messages,
  ): Promise<[RootRollupPublicInputs, Proof]> {
    // Check that the length of the array of txs is a power of two
    // See https://graphics.stanford.edu/~seander/bithacks.html#DetermineIfPowerOf2
    if (txs.length < 4 || (txs.length & (txs.length - 1)) !== 0) {
      throw new Error(`Length of txs for the block should be a power of two and at least four (got ${txs.length})`);
    }

<<<<<<< HEAD
=======
    // padArrayEnd throws if the array is already full. Otherwise it pads till we reach the required size
    newL1ToL2Messages = padArrayEnd(newL1ToL2Messages, Fr.ZERO, NUMBER_OF_L1_L2_MESSAGES_PER_ROLLUP);

>>>>>>> e95d9d97
    // Run the base rollup circuits for the txs
    const baseRollupOutputs: [BaseOrMergeRollupPublicInputs, Proof][] = [];
    for (const pair of chunk(txs, 2)) {
      const [tx1, tx2] = pair;
      baseRollupOutputs.push(await this.baseRollupCircuit(tx1, tx2));
    }

    // Run merge rollups in layers until we have only two outputs
    let mergeRollupInputs: [BaseOrMergeRollupPublicInputs, Proof][] = baseRollupOutputs;
    let mergeRollupOutputs: [BaseOrMergeRollupPublicInputs, Proof][] = [];
    while (mergeRollupInputs.length > 2) {
      for (const pair of chunk(mergeRollupInputs, 2)) {
        const [r1, r2] = pair;
        mergeRollupOutputs.push(await this.mergeRollupCircuit(r1, r2));
      }
      mergeRollupInputs = mergeRollupOutputs;
      mergeRollupOutputs = [];
    }

    // Run the root rollup with the last two merge rollups (or base, if no merge layers)
    const [mergeOutputLeft, mergeOutputRight] = mergeRollupInputs;
    return this.rootRollupCircuit(mergeOutputLeft, mergeOutputRight, newL1ToL2Messages);
  }

  protected async baseRollupCircuit(
    tx1: ProcessedTx,
    tx2: ProcessedTx,
  ): Promise<[BaseOrMergeRollupPublicInputs, Proof]> {
    this.debug(`Running base rollup for ${tx1.hash} ${tx2.hash}`);
    const rollupInput = await this.buildBaseRollupInput(tx1, tx2);
    const rollupOutput = await this.simulator.baseRollupCircuit(rollupInput);
    await this.validateTrees(rollupOutput);
    const proof = await this.prover.getBaseRollupProof(rollupInput, rollupOutput);
    return [rollupOutput, proof];
  }

  protected async mergeRollupCircuit(
    left: [BaseOrMergeRollupPublicInputs, Proof],
    right: [BaseOrMergeRollupPublicInputs, Proof],
  ): Promise<[BaseOrMergeRollupPublicInputs, Proof]> {
    const vk = this.getVerificationKey(left[0].rollupType);
    const mergeInputs = new MergeRollupInputs([
      this.getPreviousRollupDataFromPublicInputs(left[0], left[1], vk),
      this.getPreviousRollupDataFromPublicInputs(right[0], right[1], vk),
    ]);

    this.debug(`Running merge rollup circuit`);
    const output = await this.simulator.mergeRollupCircuit(mergeInputs);
    const proof = await this.prover.getMergeRollupProof(mergeInputs, output);
    return [output, proof];
  }

  protected getVerificationKey(type: RollupTypes) {
    switch (type) {
      case RollupTypes.Base:
        return this.vks.baseRollupCircuit;
      case RollupTypes.Merge:
        return this.vks.mergeRollupCircuit;
      default:
        throw new Error(`No verification key available for ${type}`);
    }
  }

  protected async rootRollupCircuit(
    left: [BaseOrMergeRollupPublicInputs, Proof],
    right: [BaseOrMergeRollupPublicInputs, Proof],
    newL1ToL2Messages: NewL1ToL2Messages,
  ): Promise<[RootRollupPublicInputs, Proof]> {
    this.debug(`Running root rollup circuit`);
    const rootInput = await this.getRootRollupInput(...left, ...right, newL1ToL2Messages);

    // Update the local trees to include the new l1 to l2 messages
    await this.db.appendLeaves(MerkleTreeId.L1_TO_L2_MESSAGES_TREE, newL1ToL2Messages.toBufferArray());

    // Simulate and get proof for the root circuit
    const rootOutput = await this.simulator.rootRollupCircuit(rootInput);

    const rootProof = await this.prover.getRootRollupProof(rootInput, rootOutput);

    // Update the root trees with the latest data and contract tree roots,
    // and validate them against the output of the root circuit simulation
    this.debug(`Updating and validating root trees`);
    await this.db.updateHistoricRootsTrees();
    await this.validateRootOutput(rootOutput);

    return [rootOutput, rootProof];
  }

  // Validate that the new roots we calculated from manual insertions match the outputs of the simulation
  protected async validateTrees(rollupOutput: BaseOrMergeRollupPublicInputs | RootRollupPublicInputs) {
    await Promise.all([
      this.validateTree(rollupOutput, MerkleTreeId.CONTRACT_TREE, 'Contract'),
      this.validateTree(rollupOutput, MerkleTreeId.PRIVATE_DATA_TREE, 'PrivateData'),
      this.validateTree(rollupOutput, MerkleTreeId.NULLIFIER_TREE, 'Nullifier'),
      this.validatePublicDataTreeRoot(rollupOutput),
    ]);
  }

  // Validate that the roots of all local trees match the output of the root circuit simulation
  protected async validateRootOutput(rootOutput: RootRollupPublicInputs) {
    await Promise.all([
      this.validateTrees(rootOutput),
      this.validateRootTree(rootOutput, MerkleTreeId.CONTRACT_TREE_ROOTS_TREE, 'Contract'),
      this.validateRootTree(rootOutput, MerkleTreeId.PRIVATE_DATA_TREE_ROOTS_TREE, 'PrivateData'),
      this.validateRootTree(rootOutput, MerkleTreeId.L1_TO_L2_MESSAGES_ROOTS_TREE, 'L1ToL2Message'),
      this.validateTree(rootOutput, MerkleTreeId.L1_TO_L2_MESSAGES_TREE, 'L1ToL2Message'),
    ]);
  }

  // Helper for validating a roots tree against a circuit simulation output
  protected async validateRootTree(
    rootOutput: RootRollupPublicInputs,
    treeId: MerkleTreeId,
    name: 'Contract' | 'PrivateData' | 'L1ToL2Message',
  ) {
    const localTree = await this.getTreeSnapshot(treeId);
    const simulatedTree = rootOutput[`endTreeOfHistoric${name}TreeRootsSnapshot`];
    this.validateSimulatedTree(localTree, simulatedTree, name, `Roots ${name}`);
  }

  /**
   * Validates that the root of the public data tree matches the output of the circuit simulation.
   * @param output - The output of the circuit simulation.
   * Note: Public data tree is sparse, so the "next available leaf index" doesn't make sense there.
   *       For this reason we only validate root.
   */
  protected async validatePublicDataTreeRoot(output: BaseOrMergeRollupPublicInputs | RootRollupPublicInputs) {
    const localTree = await this.getTreeSnapshot(MerkleTreeId.PUBLIC_DATA_TREE);
    const simulatedTreeRoot = output[`endPublicDataTreeRoot`];

    if (!simulatedTreeRoot.toBuffer().equals(localTree.root.toBuffer())) {
      throw new Error(`PublicData tree root mismatch (local ${localTree.root}, simulated ${simulatedTreeRoot})`);
    }
  }

  // Helper for validating a non-roots tree against a circuit simulation output
  protected async validateTree<T extends BaseOrMergeRollupPublicInputs | RootRollupPublicInputs>(
    output: T,
    treeId: MerkleTreeId,
    name: AllowedTreeNames<T>,
  ) {
    if ('endL1ToL2MessageTreeSnapshot' in output && !(output instanceof RootRollupPublicInputs)) {
      throw new Error(`The name 'L1ToL2Message' can only be used when output is of type RootRollupPublicInputs`);
    }

    const localTree = await this.getTreeSnapshot(treeId);
    const simulatedTree = (output as OutputWithTreeSnapshot<T>)[`end${name}TreeSnapshot`];
    this.validateSimulatedTree(localTree, simulatedTree, name);
  }

  // Helper for comparing two trees snapshots
  protected validateSimulatedTree(
    localTree: AppendOnlyTreeSnapshot,
    simulatedTree: AppendOnlyTreeSnapshot,
    name: 'PrivateData' | 'Contract' | 'Nullifier' | 'L1ToL2Message',
    label?: string,
  ) {
    if (!simulatedTree.root.toBuffer().equals(localTree.root.toBuffer())) {
      throw new Error(`${label ?? name} tree root mismatch (local ${localTree.root}, simulated ${simulatedTree.root})`);
    }
    if (simulatedTree.nextAvailableLeafIndex !== localTree.nextAvailableLeafIndex) {
      throw new Error(
        `${label ?? name} tree next available leaf index mismatch (local ${
          localTree.nextAvailableLeafIndex
        }, simulated ${simulatedTree.nextAvailableLeafIndex})`,
      );
    }
  }

  // Builds the inputs for the root rollup circuit, without making any changes to trees
  protected async getRootRollupInput(
    rollupOutputLeft: BaseOrMergeRollupPublicInputs,
    rollupProofLeft: Proof,
    rollupOutputRight: BaseOrMergeRollupPublicInputs,
    rollupProofRight: Proof,
    newL1ToL2Messages: NewL1ToL2Messages,
  ) {
    const vk = this.getVerificationKey(rollupOutputLeft.rollupType);
    const previousRollupData: RootRollupInputs['previousRollupData'] = [
      this.getPreviousRollupDataFromPublicInputs(rollupOutputLeft, rollupProofLeft, vk),
      this.getPreviousRollupDataFromPublicInputs(rollupOutputRight, rollupProofRight, vk),
    ];

    const getRootTreeSiblingPath = async (treeId: MerkleTreeId) => {
      // TODO: Synchronize these operations into the tree db to avoid race conditions
      const { size } = await this.db.getTreeInfo(treeId);
      // TODO: Check for off-by-one errors
      const path = await this.db.getSiblingPath(treeId, size);
      return path.toFieldArray();
    };

    const newHistoricContractDataTreeRootSiblingPath = await getRootTreeSiblingPath(
      MerkleTreeId.CONTRACT_TREE_ROOTS_TREE,
    );
    const newHistoricPrivateDataTreeRootSiblingPath = await getRootTreeSiblingPath(
      MerkleTreeId.PRIVATE_DATA_TREE_ROOTS_TREE,
    );
    const newHistoricL1ToL2MessageTreeRootSiblingPath = await getRootTreeSiblingPath(
      MerkleTreeId.L1_TO_L2_MESSAGES_ROOTS_TREE,
    );
    const newL1ToL2MessageTreeRootSiblingPath = await this.getSubtreeSiblingPath(
      MerkleTreeId.L1_TO_L2_MESSAGES_TREE,
      L1_TO_L2_MESSAGES_SUBTREE_HEIGHT,
    );

    // Get tree snapshots
    const startL1ToL2MessageTreeSnapshot = await this.getTreeSnapshot(MerkleTreeId.L1_TO_L2_MESSAGES_TREE);
    const startHistoricTreeL1ToL2MessageTreeRootsSnapshot = await this.getTreeSnapshot(
      MerkleTreeId.L1_TO_L2_MESSAGES_ROOTS_TREE,
    );

    return RootRollupInputs.from({
      previousRollupData,
      newHistoricContractDataTreeRootSiblingPath,
      newHistoricPrivateDataTreeRootSiblingPath,
      newL1ToL2Messages,
      newHistoricL1ToL2MessageTreeRootSiblingPath,
      newL1ToL2MessageTreeRootSiblingPath,
      startL1ToL2MessageTreeSnapshot,
      startHistoricTreeL1ToL2MessageTreeRootsSnapshot,
    });
  }

  protected getPreviousRollupDataFromPublicInputs(
    rollupOutput: BaseOrMergeRollupPublicInputs,
    rollupProof: Proof,
    vk: VerificationKey,
  ) {
    return new PreviousRollupData(
      rollupOutput,
      rollupProof,
      vk,

      // MembershipWitness for a VK tree to be implemented in the future
      FUTURE_NUM,
      new MembershipWitness(
        ROLLUP_VK_TREE_HEIGHT,
        BigInt(FUTURE_NUM),
        makeTuple(ROLLUP_VK_TREE_HEIGHT, () => FUTURE_FR),
      ),
    );
  }

  protected getKernelDataFor(tx: ProcessedTx) {
    return new PreviousKernelData(
      tx.data,
      tx.proof,

      // VK for the kernel circuit
      this.vks.privateKernelCircuit,

      // MembershipWitness for a VK tree to be implemented in the future
      FUTURE_NUM,
      assertLength(Array(VK_TREE_HEIGHT).fill(FUTURE_FR), VK_TREE_HEIGHT),
    );
  }

  // Scan a tree searching for a specific value and return a membership witness proof for it
  protected async getMembershipWitnessFor<N extends number>(
    value: Fr,
    treeId: MerkleTreeId,
    height: N,
  ): Promise<MembershipWitness<N>> {
    // If this is an empty tx, then just return zeroes
    if (value.isZero()) return this.makeEmptyMembershipWitness(height);

    const index = await this.db.findLeafIndex(treeId, value.toBuffer());
    if (index === undefined) {
      throw new Error(`Leaf with value ${value} not found in tree ${MerkleTreeId[treeId]}`);
    }
    const path = await this.db.getSiblingPath(treeId, index);
    return new MembershipWitness(height, index, assertLength(path.toFieldArray(), height));
  }

  protected getContractMembershipWitnessFor(tx: ProcessedTx) {
    return this.getMembershipWitnessFor(
      tx.data.constants.historicTreeRoots.privateHistoricTreeRoots.contractTreeRoot,
      MerkleTreeId.CONTRACT_TREE_ROOTS_TREE,
      CONTRACT_TREE_ROOTS_TREE_HEIGHT,
    );
  }

  protected getDataMembershipWitnessFor(tx: ProcessedTx) {
    return this.getMembershipWitnessFor(
      tx.data.constants.historicTreeRoots.privateHistoricTreeRoots.privateDataTreeRoot,
      MerkleTreeId.PRIVATE_DATA_TREE_ROOTS_TREE,
      PRIVATE_DATA_TREE_ROOTS_TREE_HEIGHT,
    );
  }

  protected getL1ToL2MessageMembershipWitnessFor(tx: ProcessedTx) {
    return this.getMembershipWitnessFor(
      tx.data.constants.historicTreeRoots.privateHistoricTreeRoots.l1ToL2MessagesTreeRoot,
      MerkleTreeId.L1_TO_L2_MESSAGES_ROOTS_TREE,
      L1_TO_L2_MESSAGES_ROOTS_TREE_HEIGHT,
    );
  }

  protected async getConstantBaseRollupData(): Promise<ConstantBaseRollupData> {
    return ConstantBaseRollupData.from({
      baseRollupVkHash: DELETE_FR,
      mergeRollupVkHash: DELETE_FR,
      privateKernelVkTreeRoot: FUTURE_FR,
      publicKernelVkTreeRoot: FUTURE_FR,
      startTreeOfHistoricContractTreeRootsSnapshot: await this.getTreeSnapshot(MerkleTreeId.CONTRACT_TREE_ROOTS_TREE),
      startTreeOfHistoricPrivateDataTreeRootsSnapshot: await this.getTreeSnapshot(
        MerkleTreeId.PRIVATE_DATA_TREE_ROOTS_TREE,
      ),
      startTreeOfHistoricL1ToL2MsgTreeRootsSnapshot: await this.getTreeSnapshot(
        MerkleTreeId.L1_TO_L2_MESSAGES_ROOTS_TREE,
      ),
    });
  }

  protected async getLowNullifierInfo(nullifier: Fr) {
    // Return empty nullifier info for an empty tx
    if (nullifier.value === 0n) {
      return {
        index: 0,
        leafPreimage: NullifierLeafPreimage.empty(),
        witness: this.makeEmptyMembershipWitness(NULLIFIER_TREE_HEIGHT),
      };
    }

    const tree = MerkleTreeId.NULLIFIER_TREE;
    const prevValueIndex = await this.db.getPreviousValueIndex(tree, frToBigInt(nullifier));
    const prevValueInfo = await this.db.getLeafData(tree, prevValueIndex.index);
    if (!prevValueInfo) throw new Error(`Nullifier tree should have one initial leaf`);
    const prevValueSiblingPath = await this.db.getSiblingPath(tree, BigInt(prevValueIndex.index));

    return {
      index: prevValueIndex,
      leafPreimage: new NullifierLeafPreimage(
        bigintToFr(prevValueInfo.value),
        bigintToFr(prevValueInfo.nextValue),
        bigintToNum(prevValueInfo.nextIndex),
      ),
      witness: new MembershipWitness(
        NULLIFIER_TREE_HEIGHT,
        BigInt(prevValueIndex.index),
        assertLength(prevValueSiblingPath.toFieldArray(), NULLIFIER_TREE_HEIGHT),
      ),
    };
  }

  protected async getSubtreeSiblingPath(treeId: MerkleTreeId, subtreeHeight: number): Promise<Fr[]> {
    const nextAvailableLeafIndex = await this.db.getTreeInfo(treeId).then(t => t.size);
    const fullSiblingPath = await this.db.getSiblingPath(treeId, nextAvailableLeafIndex);

    // Drop the first subtreeHeight items since we only care about the path to the subtree root
    return fullSiblingPath.getSubtreeSiblingPath(subtreeHeight).toFieldArray();
  }

  protected async processPublicDataUpdateRequests(tx: ProcessedTx) {
    const newPublicDataUpdateRequestsSiblingPaths: Fr[][] = [];
    for (const publicDataUpdateRequest of tx.data.end.publicDataUpdateRequests) {
      const index = publicDataUpdateRequest.leafIndex.value;
      const path = await this.db.getSiblingPath(MerkleTreeId.PUBLIC_DATA_TREE, index);
      await this.db.updateLeaf(MerkleTreeId.PUBLIC_DATA_TREE, publicDataUpdateRequest.newValue.toBuffer(), index);
      newPublicDataUpdateRequestsSiblingPaths.push(path.toFieldArray());
    }
    return newPublicDataUpdateRequestsSiblingPaths;
  }

  protected async getPublicDataReadsSiblingPaths(tx: ProcessedTx) {
    const newPublicDataReadsSiblingPaths: Fr[][] = [];
    for (const publicDataRead of tx.data.end.publicDataReads) {
      const index = publicDataRead.leafIndex.value;
      const path = await this.db.getSiblingPath(MerkleTreeId.PUBLIC_DATA_TREE, index);
      newPublicDataReadsSiblingPaths.push(path.toFieldArray());
    }
    return newPublicDataReadsSiblingPaths;
  }

  // Builds the base rollup inputs, updating the contract, nullifier, and data trees in the process
  protected async buildBaseRollupInput(left: ProcessedTx, right: ProcessedTx) {
    const wasm = await CircuitsWasm.get();

    // Get trees info before any changes hit
    const constants = await this.getConstantBaseRollupData();
    const startNullifierTreeSnapshot = await this.getTreeSnapshot(MerkleTreeId.NULLIFIER_TREE);
    const startContractTreeSnapshot = await this.getTreeSnapshot(MerkleTreeId.CONTRACT_TREE);
    const startPrivateDataTreeSnapshot = await this.getTreeSnapshot(MerkleTreeId.PRIVATE_DATA_TREE);
    const startPublicDataTreeSnapshot = await this.getTreeSnapshot(MerkleTreeId.PUBLIC_DATA_TREE);

    // Get the subtree sibling paths for the circuit
    const newCommitmentsSubtreeSiblingPath = await this.getSubtreeSiblingPath(
      MerkleTreeId.PRIVATE_DATA_TREE,
      BaseRollupInputs.PRIVATE_DATA_SUBTREE_HEIGHT,
    );
    const newContractsSubtreeSiblingPath = await this.getSubtreeSiblingPath(
      MerkleTreeId.CONTRACT_TREE,
      BaseRollupInputs.CONTRACT_SUBTREE_HEIGHT,
    );

    // Update the contract and private data trees with the new items being inserted to get the new roots
    // that will be used by the next iteration of the base rollup circuit, skipping the empty ones
    const newContracts = flatMap([left, right], tx =>
      tx.data.end.newContracts.map(cd => computeContractLeaf(wasm, cd)),
    );
    const newCommitments = flatMap([left, right], tx => tx.data.end.newCommitments.map(x => x.toBuffer()));
    await this.db.appendLeaves(
      MerkleTreeId.CONTRACT_TREE,
      newContracts.map(x => x.toBuffer()),
    );

    await this.db.appendLeaves(MerkleTreeId.PRIVATE_DATA_TREE, newCommitments);

    // Update the public data tree and get membership witnesses.
    // All public data reads are checked against the unmodified data root when the corresponding tx started,
    // so it's the unmodified tree for tx1, and the one after applying tx1 update request for tx2.
    // Update requests are checked against the tree as it is iteratively updated.
    // See https://github.com/AztecProtocol/aztec3-packages/issues/270#issuecomment-1522258200
    const leftPublicDataReadSiblingPaths = await this.getPublicDataReadsSiblingPaths(left);
    const leftPublicDataUpdateRequestsSiblingPaths = await this.processPublicDataUpdateRequests(left);
    const rightPublicDataReadSiblingPaths = await this.getPublicDataReadsSiblingPaths(right);
    const rightPublicDataUpdateRequestsSiblingPaths = await this.processPublicDataUpdateRequests(right);

    const newPublicDataReadsSiblingPaths = [...leftPublicDataReadSiblingPaths, ...rightPublicDataReadSiblingPaths];
    const newPublicDataUpdateRequestsSiblingPaths = [
      ...leftPublicDataUpdateRequestsSiblingPaths,
      ...rightPublicDataUpdateRequestsSiblingPaths,
    ];

    // Update the nullifier tree, capturing the low nullifier info for each individual operation
    const newNullifiers = [...left.data.end.newNullifiers, ...right.data.end.newNullifiers];

    const [nullifierWitnessLeaves, newNullifiersSubtreeSiblingPath] = await this.db.batchInsert(
      MerkleTreeId.NULLIFIER_TREE,
      newNullifiers.map(fr => fr.toBuffer()),
      NULLIFIER_TREE_HEIGHT,
      BaseRollupInputs.NULLIFIER_SUBTREE_HEIGHT,
    );
    if (nullifierWitnessLeaves === undefined) {
      throw new Error(`Could not craft nullifier batch insertion proofs`);
    }

    // Extract witness objects from returned data
    const lowNullifierMembershipWitnesses: MembershipWitness<typeof NULLIFIER_TREE_HEIGHT>[] =
      nullifierWitnessLeaves.map(l =>
        MembershipWitness.fromBufferArray(l.index, assertLength(l.siblingPath.toBufferArray(), NULLIFIER_TREE_HEIGHT)),
      );

    return BaseRollupInputs.from({
      constants,
      startNullifierTreeSnapshot,
      startContractTreeSnapshot,
      startPrivateDataTreeSnapshot,
      startPublicDataTreeRoot: startPublicDataTreeSnapshot.root,
      newCommitmentsSubtreeSiblingPath,
      newContractsSubtreeSiblingPath,
      newNullifiersSubtreeSiblingPath: newNullifiersSubtreeSiblingPath.toFieldArray(),
      newPublicDataUpdateRequestsSiblingPaths,
      newPublicDataReadsSiblingPaths,
      lowNullifierLeafPreimages: nullifierWitnessLeaves.map(
        ({ leafData }) =>
          new NullifierLeafPreimage(new Fr(leafData.value), new Fr(leafData.nextValue), Number(leafData.nextIndex)),
      ),
      lowNullifierMembershipWitness: lowNullifierMembershipWitnesses,
      kernelData: [this.getKernelDataFor(left), this.getKernelDataFor(right)],
      historicContractsTreeRootMembershipWitnesses: [
        await this.getContractMembershipWitnessFor(left),
        await this.getContractMembershipWitnessFor(right),
      ],
      historicPrivateDataTreeRootMembershipWitnesses: [
        await this.getDataMembershipWitnessFor(left),
        await this.getDataMembershipWitnessFor(right),
      ],
      historicL1ToL2MsgTreeRootMembershipWitnesses: [
        await this.getL1ToL2MessageMembershipWitnessFor(left),
        await this.getL1ToL2MessageMembershipWitnessFor(right),
      ],
    });
  }

  protected makeEmptyMembershipWitness<N extends number>(height: N) {
    return new MembershipWitness(
      height,
      0n,
      makeTuple(height, () => Fr.ZERO),
    );
  }
}<|MERGE_RESOLUTION|>--- conflicted
+++ resolved
@@ -199,12 +199,6 @@
       throw new Error(`Length of txs for the block should be a power of two and at least four (got ${txs.length})`);
     }
 
-<<<<<<< HEAD
-=======
-    // padArrayEnd throws if the array is already full. Otherwise it pads till we reach the required size
-    newL1ToL2Messages = padArrayEnd(newL1ToL2Messages, Fr.ZERO, NUMBER_OF_L1_L2_MESSAGES_PER_ROLLUP);
-
->>>>>>> e95d9d97
     // Run the base rollup circuits for the txs
     const baseRollupOutputs: [BaseOrMergeRollupPublicInputs, Proof][] = [];
     for (const pair of chunk(txs, 2)) {
