--- conflicted
+++ resolved
@@ -20,11 +20,7 @@
 /**
  * Testing utility to create empty unverified data composed by a single empty chunk.
  */
-<<<<<<< HEAD
-export function makeEmptyEncryptedLogs(): EventLogs {
-=======
-export function makeEmptyUnverifiedData(): NoirLogs {
->>>>>>> 9878585f
+export function makeEmptyEncryptedLogs(): NoirLogs {
   const chunks = [Buffer.alloc(0)];
   return new NoirLogs(chunks);
 }
