--- conflicted
+++ resolved
@@ -85,13 +85,7 @@
       const result = await oracleFunction.call(callback, ...args);
       return [result];
     } catch (err: any) {
-<<<<<<< HEAD
-      logger(`Error in ACVM callback ${name}: ${err.message ?? err ?? 'Unknown'}`);
-      // workaround raw string throwing
-      // if we don't, stack traces are gone
-=======
       logger(`Error in oracle callback ${name}: ${err.message ?? err ?? 'Unknown'}`);
->>>>>>> 4c329af5
       throw err;
     }
   });
