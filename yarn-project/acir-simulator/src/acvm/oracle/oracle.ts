import { RETURN_VALUES_LENGTH } from '@aztec/circuits.js';
import { FunctionSelector } from '@aztec/foundation/abi';
import { AztecAddress } from '@aztec/foundation/aztec-address';
import { padArrayEnd } from '@aztec/foundation/collection';
import { Fr, Point } from '@aztec/foundation/fields';
import { createDebugLogger } from '@aztec/foundation/log';
<<<<<<< HEAD
import { MerkleTreeId } from '@aztec/types';
=======
import { UnencryptedL2Log } from '@aztec/types';
>>>>>>> bebc37a9

import { ACVMField } from '../acvm.js';
import { convertACVMFieldToBuffer, fromACVMField } from '../deserialize.js';
import {
  toACVMField,
  toAcvmCallPrivateStackItem,
  toAcvmEnqueuePublicFunctionResult,
  toAcvmL1ToL2MessageLoadOracleInputs,
} from '../serialize.js';
import { acvmFieldMessageToString, oracleDebugCallToFormattedStr } from './debug.js';
import { TypedOracle } from './typed_oracle.js';

/**
 * A data source that has all the apis required by Aztec.nr.
 */
export class Oracle {
  constructor(private typedOracle: TypedOracle, private log = createDebugLogger('aztec:simulator:oracle')) {}

  getRandomField(): ACVMField {
    const val = this.typedOracle.getRandomField();
    return toACVMField(val);
  }

  async packArguments(args: ACVMField[]): Promise<ACVMField> {
    const packed = await this.typedOracle.packArguments(args.map(fromACVMField));
    return toACVMField(packed);
  }

  async getSecretKey([publicKeyX]: ACVMField[], [publicKeyY]: ACVMField[]): Promise<ACVMField[]> {
    const publicKey = new Point(fromACVMField(publicKeyX), fromACVMField(publicKeyY));
    const secretKey = await this.typedOracle.getSecretKey(publicKey);
    return [toACVMField(secretKey.low), toACVMField(secretKey.high)];
  }

  async getPublicKeyAndPartialAddress([address]: ACVMField[]) {
    const { publicKey, partialAddress } = await this.typedOracle.getCompleteAddress(
      AztecAddress.fromField(fromACVMField(address)),
    );
    return [publicKey.x, publicKey.y, partialAddress].map(toACVMField);
  }

  async getAuthWitness([messageHash]: ACVMField[]): Promise<ACVMField[]> {
    const messageHashField = fromACVMField(messageHash);
    const witness = await this.typedOracle.getAuthWitness(messageHashField);
    if (!witness) throw new Error(`Authorization not found for message hash ${messageHashField}`);
    return witness.map(toACVMField);
  }

  async getNotes(
    [storageSlot]: ACVMField[],
    [numSelects]: ACVMField[],
    selectBy: ACVMField[],
    selectValues: ACVMField[],
    sortBy: ACVMField[],
    sortOrder: ACVMField[],
    [limit]: ACVMField[],
    [offset]: ACVMField[],
    [returnSize]: ACVMField[],
  ): Promise<ACVMField[]> {
    const noteDatas = await this.typedOracle.getNotes(
      fromACVMField(storageSlot),
      +numSelects,
      selectBy.map(s => +s),
      selectValues.map(fromACVMField),
      sortBy.map(s => +s),
      sortOrder.map(s => +s),
      +limit,
      +offset,
    );

    const noteLength = noteDatas?.[0]?.note.items.length ?? 0;
    if (!noteDatas.every(({ note }) => noteLength === note.items.length)) {
      throw new Error('Notes should all be the same length.');
    }

    const contractAddress = noteDatas[0]?.contractAddress ?? Fr.ZERO;

    // Values indicates whether the note is settled or transient.
    const noteTypes = {
      isSettled: new Fr(0),
      isTransient: new Fr(1),
    };
    const flattenData = noteDatas.flatMap(({ nonce, note, index }) => [
      nonce,
      index === undefined ? noteTypes.isTransient : noteTypes.isSettled,
      ...note.items,
    ]);

    const returnFieldSize = +returnSize;
    const returnData = [noteDatas.length, contractAddress, ...flattenData].map(v => toACVMField(v));
    if (returnData.length > returnFieldSize) {
      throw new Error(`Return data size too big. Maximum ${returnFieldSize} fields. Got ${flattenData.length}.`);
    }

    const paddedZeros = Array(returnFieldSize - returnData.length).fill(toACVMField(0));
    return returnData.concat(paddedZeros);
  }

  notifyCreatedNote([storageSlot]: ACVMField[], note: ACVMField[], [innerNoteHash]: ACVMField[]): ACVMField {
    this.typedOracle.notifyCreatedNote(
      fromACVMField(storageSlot),
      note.map(fromACVMField),
      fromACVMField(innerNoteHash),
    );
    return toACVMField(0);
  }

  async notifyNullifiedNote([innerNullifier]: ACVMField[], [innerNoteHash]: ACVMField[]): Promise<ACVMField> {
    await this.typedOracle.notifyNullifiedNote(fromACVMField(innerNullifier), fromACVMField(innerNoteHash));
    return toACVMField(0);
  }

  async checkNullifierExists([innerNullifier]: ACVMField[]): Promise<ACVMField> {
    const exists = await this.typedOracle.checkNullifierExists(fromACVMField(innerNullifier));
    return toACVMField(exists);
  }

  async getL1ToL2Message([msgKey]: ACVMField[]): Promise<ACVMField[]> {
    const { root, ...message } = await this.typedOracle.getL1ToL2Message(fromACVMField(msgKey));
    return toAcvmL1ToL2MessageLoadOracleInputs(message, root);
  }

  async getMembershipWitness([treeId]: ACVMField[], [leafValue]: ACVMField[]): Promise<ACVMField[]> {
    const merkleTreeId: MerkleTreeId = Number(fromACVMField(treeId).toBigInt());
    return (await this.typedOracle.getMembershipWitness(merkleTreeId, fromACVMField(leafValue))).map(toACVMField);
  }

  async getPortalContractAddress([aztecAddress]: ACVMField[]): Promise<ACVMField> {
    const contractAddress = AztecAddress.fromString(aztecAddress);
    const portalContactAddress = await this.typedOracle.getPortalContractAddress(contractAddress);
    return toACVMField(portalContactAddress);
  }

  async storageRead([startStorageSlot]: ACVMField[], [numberOfElements]: ACVMField[]): Promise<ACVMField[]> {
    const values = await this.typedOracle.storageRead(fromACVMField(startStorageSlot), +numberOfElements);
    return values.map(toACVMField);
  }

  async storageWrite([startStorageSlot]: ACVMField[], values: ACVMField[]): Promise<ACVMField[]> {
    const newValues = await this.typedOracle.storageWrite(fromACVMField(startStorageSlot), values.map(fromACVMField));
    return newValues.map(toACVMField);
  }

  emitEncryptedLog(
    [contractAddress]: ACVMField[],
    [storageSlot]: ACVMField[],
    [publicKeyX]: ACVMField[],
    [publicKeyY]: ACVMField[],
    log: ACVMField[],
  ): ACVMField {
    const publicKey = new Point(fromACVMField(publicKeyX), fromACVMField(publicKeyY));
    this.typedOracle.emitEncryptedLog(
      AztecAddress.fromString(contractAddress),
      Fr.fromString(storageSlot),
      publicKey,
      log.map(fromACVMField),
    );
    return toACVMField(0);
  }

  emitUnencryptedLog([contractAddress]: ACVMField[], [eventSelector]: ACVMField[], message: ACVMField[]): ACVMField {
    const logPayload = Buffer.concat(message.map(charBuffer => convertACVMFieldToBuffer(charBuffer).subarray(-1)));
    const log = new UnencryptedL2Log(
      AztecAddress.fromString(contractAddress),
      FunctionSelector.fromField(fromACVMField(eventSelector)), // TODO https://github.com/AztecProtocol/aztec-packages/issues/2632
      logPayload,
    );

    this.typedOracle.emitUnencryptedLog(log);
    return toACVMField(0);
  }

  debugLog(...args: ACVMField[][]): ACVMField {
    this.log(oracleDebugCallToFormattedStr(args));
    return toACVMField(0);
  }

  debugLogWithPrefix(arg0: ACVMField[], ...args: ACVMField[][]): ACVMField {
    this.log(`${acvmFieldMessageToString(arg0)}: ${oracleDebugCallToFormattedStr(args)}`);
    return toACVMField(0);
  }

  async callPrivateFunction(
    [contractAddress]: ACVMField[],
    [functionSelector]: ACVMField[],
    [argsHash]: ACVMField[],
  ): Promise<ACVMField[]> {
    const callStackItem = await this.typedOracle.callPrivateFunction(
      AztecAddress.fromField(fromACVMField(contractAddress)),
      FunctionSelector.fromField(fromACVMField(functionSelector)),
      fromACVMField(argsHash),
    );
    return toAcvmCallPrivateStackItem(callStackItem);
  }

  async callPublicFunction(
    [contractAddress]: ACVMField[],
    [functionSelector]: ACVMField[],
    [argsHash]: ACVMField[],
  ): Promise<ACVMField[]> {
    const returnValues = await this.typedOracle.callPublicFunction(
      AztecAddress.fromField(fromACVMField(contractAddress)),
      FunctionSelector.fromField(fromACVMField(functionSelector)),
      fromACVMField(argsHash),
    );
    return padArrayEnd(returnValues, Fr.ZERO, RETURN_VALUES_LENGTH).map(toACVMField);
  }

  async enqueuePublicFunctionCall(
    [contractAddress]: ACVMField[],
    [functionSelector]: ACVMField[],
    [argsHash]: ACVMField[],
  ) {
    const enqueuedRequest = await this.typedOracle.enqueuePublicFunctionCall(
      AztecAddress.fromString(contractAddress),
      FunctionSelector.fromField(fromACVMField(functionSelector)),
      fromACVMField(argsHash),
    );
    return toAcvmEnqueuePublicFunctionResult(enqueuedRequest);
  }
}<|MERGE_RESOLUTION|>--- conflicted
+++ resolved
@@ -4,11 +4,7 @@
 import { padArrayEnd } from '@aztec/foundation/collection';
 import { Fr, Point } from '@aztec/foundation/fields';
 import { createDebugLogger } from '@aztec/foundation/log';
-<<<<<<< HEAD
-import { MerkleTreeId } from '@aztec/types';
-=======
-import { UnencryptedL2Log } from '@aztec/types';
->>>>>>> bebc37a9
+import { MerkleTreeId, UnencryptedL2Log } from '@aztec/types';
 
 import { ACVMField } from '../acvm.js';
 import { convertACVMFieldToBuffer, fromACVMField } from '../deserialize.js';
