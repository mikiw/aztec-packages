import { PrivateCallStackItem, PublicCallRequest } from '@aztec/circuits.js';
import { FunctionSelector } from '@aztec/foundation/abi';
import { AztecAddress } from '@aztec/foundation/aztec-address';
import { EthAddress } from '@aztec/foundation/eth-address';
import { Fr, GrumpkinScalar } from '@aztec/foundation/fields';
<<<<<<< HEAD
import { CompleteAddress, MerkleTreeId, PublicKey } from '@aztec/types';
=======
import { CompleteAddress, Note, PublicKey, UnencryptedL2Log } from '@aztec/types';
>>>>>>> bebc37a9

/**
 * Information about a note needed during execution.
 */
export interface NoteData {
  /** The note. */
  note: Note;
  /** The contract address of the note. */
  contractAddress: AztecAddress;
  /** The storage slot of the note. */
  storageSlot: Fr;
  /** The nonce of the note. */
  nonce: Fr;
  /** The inner note hash of the note. */
  innerNoteHash: Fr;
  /** The corresponding nullifier of the note. Undefined for pending notes. */
  siloedNullifier?: Fr;
  /** The note's leaf index in the note hash tree. Undefined for pending notes. */
  index?: bigint;
}

/**
 * The partial data for L1 to L2 Messages provided by other data sources.
 */
export interface MessageLoadOracleInputs {
  /**
   * An collapsed array of fields containing all of the l1 to l2 message components.
   * `l1ToL2Message.toFieldArray()` -\> [sender, chainId, recipient, version, content, secretHash, deadline, fee]
   */
  message: Fr[];
  /**
   * The path in the merkle tree to the message.
   */
  siblingPath: Fr[];
  /**
   * The index of the message commitment in the merkle tree.
   */
  index: bigint;
}

/**
 * The data required by Aztec.nr to validate L1 to L2 Messages.
 */
export interface L1ToL2MessageOracleReturnData extends MessageLoadOracleInputs {
  /**
   * The current root of the l1 to l2 message tree.
   */
  root: Fr;
}

/**
 * Oracle with typed parameters and typed return values.
 * Methods that require read and/or write will have to be implemented based on the context (public, private, or view)
 * and are unavailable by default.
 */
export abstract class TypedOracle {
  getRandomField(): Fr {
    return Fr.random();
  }

  packArguments(_args: Fr[]): Promise<Fr> {
    throw new Error('Not available.');
  }

  getSecretKey(_owner: PublicKey): Promise<GrumpkinScalar> {
    throw new Error('Not available.');
  }

  getCompleteAddress(_address: AztecAddress): Promise<CompleteAddress> {
    throw new Error('Not available.');
  }

  getAuthWitness(_messageHash: Fr): Promise<Fr[] | undefined> {
    throw new Error('Not available.');
  }

  getNotes(
    _storageSlot: Fr,
    _numSelects: number,
    _selectBy: number[],
    _selectValues: Fr[],
    _sortBy: number[],
    _sortOrder: number[],
    _limit: number,
    _offset: number,
  ): Promise<NoteData[]> {
    throw new Error('Not available.');
  }

  notifyCreatedNote(_storageSlot: Fr, _note: Fr[], _innerNoteHash: Fr): void {
    throw new Error('Not available.');
  }

  notifyNullifiedNote(_innerNullifier: Fr, _innerNoteHash: Fr): Promise<void> {
    throw new Error('Not available.');
  }

  checkNullifierExists(_innerNullifier: Fr): Promise<boolean> {
    throw new Error('Not available.');
  }

  getL1ToL2Message(_msgKey: Fr): Promise<L1ToL2MessageOracleReturnData> {
    throw new Error('Not available.');
  }

  getMembershipWitness(_treeId: MerkleTreeId, _leafValue: Fr): Promise<Fr[]> {
    throw new Error('Not available.');
  }

  getPortalContractAddress(_contractAddress: AztecAddress): Promise<EthAddress> {
    throw new Error('Not available.');
  }

  storageRead(_startStorageSlot: Fr, _numberOfElements: number): Promise<Fr[]> {
    throw new Error('Not available.');
  }

  storageWrite(_startStorageSlot: Fr, _values: Fr[]): Promise<Fr[]> {
    throw new Error('Not available.');
  }

  emitEncryptedLog(_contractAddress: AztecAddress, _storageSlot: Fr, _publicKey: PublicKey, _log: Fr[]): void {
    throw new Error('Not available.');
  }

  emitUnencryptedLog(_log: UnencryptedL2Log): void {
    throw new Error('Not available.');
  }

  callPrivateFunction(
    _targetContractAddress: AztecAddress,
    _functionSelector: FunctionSelector,
    _argsHash: Fr,
  ): Promise<PrivateCallStackItem> {
    throw new Error('Not available.');
  }

  callPublicFunction(
    _targetContractAddress: AztecAddress,
    _functionSelector: FunctionSelector,
    _argsHash: Fr,
  ): Promise<Fr[]> {
    throw new Error('Not available.');
  }

  enqueuePublicFunctionCall(
    _targetContractAddress: AztecAddress,
    _functionSelector: FunctionSelector,
    _argsHash: Fr,
  ): Promise<PublicCallRequest> {
    throw new Error('Not available.');
  }
}<|MERGE_RESOLUTION|>--- conflicted
+++ resolved
@@ -3,11 +3,7 @@
 import { AztecAddress } from '@aztec/foundation/aztec-address';
 import { EthAddress } from '@aztec/foundation/eth-address';
 import { Fr, GrumpkinScalar } from '@aztec/foundation/fields';
-<<<<<<< HEAD
-import { CompleteAddress, MerkleTreeId, PublicKey } from '@aztec/types';
-=======
-import { CompleteAddress, Note, PublicKey, UnencryptedL2Log } from '@aztec/types';
->>>>>>> bebc37a9
+import { CompleteAddress, MerkleTreeId, Note, PublicKey, UnencryptedL2Log } from '@aztec/types';
 
 /**
  * Information about a note needed during execution.
