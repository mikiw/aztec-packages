--- conflicted
+++ resolved
@@ -98,109 +98,6 @@
     // Functions can request to pack arguments before calling other functions.
     // We use this cache to hold the packed arguments.
     const packedArgs = await PackedArgsCache.create([]);
-<<<<<<< HEAD
-    const { partialWitness } = await acvm(await AcirSimulator.getSolver(), acir, initialWitness, {
-      computeSelector: (...args) => {
-        const signature = oracleDebugCallToFormattedStr(args);
-        return Promise.resolve(toACVMField(FunctionSelector.fromSignature(signature).toField()));
-      },
-      packArguments: async args => {
-        return toACVMField(await packedArgs.pack(args.map(fromACVMField)));
-      },
-      debugLog: (...args) => {
-        this.log(oracleDebugCallToFormattedStr(args));
-        return Promise.resolve(ZERO_ACVM_FIELD);
-      },
-      getL1ToL2Message: async ([msgKey]) => {
-        const messageInputs = await this.commitmentsDb.getL1ToL2Message(fromACVMField(msgKey));
-        return toAcvmL1ToL2MessageLoadOracleInputs(messageInputs, this.blockData.l1ToL2MessagesTreeRoot);
-      }, // l1 to l2 messages in public contexts TODO: https://github.com/AztecProtocol/aztec-packages/issues/616
-      checkNoteHashExists: async ([_nonce], [innerNoteHash]) => {
-        // TODO(https://github.com/AztecProtocol/aztec-packages/issues/1386)
-        // Once public kernel or base rollup circuit injects nonces, this can be updated to use uniqueSiloedCommitment.
-        const wasm = await CircuitsWasm.get();
-        const siloedNoteHash = siloCommitment(wasm, execution.contractAddress, fromACVMField(innerNoteHash));
-        const index = await this.commitmentsDb.getCommitmentIndex(siloedNoteHash);
-        // return 0 or 1 for whether note hash exists
-        return index === undefined ? ZERO_ACVM_FIELD : ONE_ACVM_FIELD;
-      },
-      storageRead: async ([slot], [numberOfElements]) => {
-        const startStorageSlot = fromACVMField(slot);
-        const values = [];
-        for (let i = 0; i < Number(numberOfElements); i++) {
-          const storageSlot = new Fr(startStorageSlot.value + BigInt(i));
-          const value = await storageActions.read(storageSlot, this.sideEffectCounter++); // update the sideEffectCounter after assigning its current value to storage action
-          this.log(`Oracle storage read: slot=${storageSlot.toString()} value=${value.toString()}`);
-          values.push(value);
-        }
-        return values.map(v => toACVMField(v));
-      },
-      storageWrite: async ([slot], values) => {
-        const startStorageSlot = fromACVMField(slot);
-        const newValues = [];
-        for (let i = 0; i < values.length; i++) {
-          const storageSlot = new Fr(startStorageSlot.value + BigInt(i));
-          const newValue = fromACVMField(values[i]);
-          await storageActions.write(storageSlot, newValue, this.sideEffectCounter++); // update the sideEffectCounter after assigning its current value to storage action
-          await this.stateDb.storageWrite(execution.contractAddress, storageSlot, newValue);
-          this.log(`Oracle storage write: slot=${storageSlot.toString()} value=${newValue.toString()}`);
-          newValues.push(newValue);
-        }
-        return newValues.map(v => toACVMField(v));
-      },
-      callPublicFunction: async ([address], [functionSelector], [argsHash]) => {
-        const args = packedArgs.unpack(fromACVMField(argsHash));
-        const selector = FunctionSelector.fromField(fromACVMField(functionSelector));
-        this.log(`Public function call: addr=${address} selector=${selector} args=${args.join(',')}`);
-        const childExecutionResult = await this.callPublicFunction(
-          frToAztecAddress(fromACVMField(address)),
-          selector,
-          args,
-          execution.callContext,
-          globalVariables,
-        );
-
-        nestedExecutions.push(childExecutionResult);
-        this.log(`Returning from nested call: ret=${childExecutionResult.returnValues.join(', ')}`);
-        return padArrayEnd(childExecutionResult.returnValues, Fr.ZERO, RETURN_VALUES_LENGTH).map(toACVMField);
-      },
-      emitUnencryptedLog: args => {
-        // https://github.com/AztecProtocol/aztec-packages/issues/885
-        const log = Buffer.concat(args.map((charBuffer: any) => convertACVMFieldToBuffer(charBuffer).subarray(-1)));
-        unencryptedLogs.logs.push(log);
-        this.log(`Emitted unencrypted log: "${log.toString('ascii')}"`);
-        return Promise.resolve(ZERO_ACVM_FIELD);
-      },
-      getPortalContractAddress: async ([aztecAddress]) => {
-        const contractAddress = AztecAddress.fromString(aztecAddress);
-        const portalContactAddress =
-          (await this.contractsDb.getPortalContractAddress(contractAddress)) ?? EthAddress.ZERO;
-        return Promise.resolve(toACVMField(portalContactAddress));
-      },
-    }).catch((err: Error) => {
-      throw new ExecutionError(
-        err.message,
-        {
-          contractAddress: execution.contractAddress,
-          functionSelector: selector,
-        },
-        extractCallStack(err),
-        { cause: err },
-      );
-    });
-
-    const {
-      returnValues,
-      newL2ToL1Msgs,
-      newCommitments: newCommitmentsPadded,
-      newNullifiers: newNullifiersPadded,
-    } = extractPublicCircuitPublicInputs(partialWitness, acir);
-
-    const newL2ToL1Messages = newL2ToL1Msgs.filter(v => !v.isEmpty());
-    const newCommitments = newCommitmentsPadded.filter(v => !v.isEmpty());
-    const newNullifiers = newNullifiersPadded.filter(v => !v.isEmpty());
-=======
->>>>>>> 2927cf14
 
     const sideEffectCounter = new SideEffectCounter();
 
@@ -220,29 +117,5 @@
     } catch (err) {
       throw createSimulationError(err instanceof Error ? err : new Error('Unknown error during public execution'));
     }
-<<<<<<< HEAD
-
-    const functionData = new FunctionData(targetFunctionSelector, isInternal, false, false);
-
-    const callContext = CallContext.from({
-      msgSender: callerContext.storageContractAddress,
-      portalContractAddress: portalAddress,
-      storageContractAddress: targetContractAddress,
-      isContractDeployment: false,
-      isDelegateCall: false,
-      isStaticCall: false,
-      startSideEffectCounter: Fr.ZERO, // TODO(dbanks12): need to pass in the correct value here
-    });
-
-    const nestedExecution: PublicExecution = {
-      args: targetArgs,
-      contractAddress: targetContractAddress,
-      functionData,
-      callContext,
-    };
-
-    return this.execute(nestedExecution, globalVariables);
-=======
->>>>>>> 2927cf14
   }
 }