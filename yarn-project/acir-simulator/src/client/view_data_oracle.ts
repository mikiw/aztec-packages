import { CircuitsWasm, HistoricBlockData, PublicKey } from '@aztec/circuits.js';
import { siloNullifier } from '@aztec/circuits.js/abis';
import { AztecAddress } from '@aztec/foundation/aztec-address';
import { Fr } from '@aztec/foundation/fields';
import { createDebugLogger } from '@aztec/foundation/log';
import { AuthWitness, AztecNode, CompleteAddress, MerkleTreeId } from '@aztec/types';

import { NoteData, TypedOracle } from '../acvm/index.js';
import { DBOracle } from './db_oracle.js';
import { pickNotes } from './pick_notes.js';

/**
 * The execution context for a client view tx simulation.
 * It only reads data from data sources. Nothing will be updated or created during this simulation.
 */
export class ViewDataOracle extends TypedOracle {
  constructor(
    protected readonly contractAddress: AztecAddress,
    /** Data required to reconstruct the block hash, it contains historic roots. */
    protected readonly historicBlockData: HistoricBlockData,
    /** List of transient auth witnesses to be used during this simulation */
    protected readonly authWitnesses: AuthWitness[],
    protected readonly db: DBOracle,
    protected readonly aztecNode: AztecNode | undefined,
    protected log = createDebugLogger('aztec:simulator:client_view_context'),
  ) {
    super();
  }

  /**
   * Return the secret key of a owner to use in a specific contract.
   * @param owner - The owner of the secret key.
   */
  public getSecretKey(owner: PublicKey) {
    return this.db.getSecretKey(this.contractAddress, owner);
  }

  /**
   * Retrieve the complete address associated to a given address.
   * @param address - Address to fetch the complete address for.
   * @returns A complete address associated with the input address.
   */
  public getCompleteAddress(address: AztecAddress): Promise<CompleteAddress> {
    return this.db.getCompleteAddress(address);
  }

  /**
   * Returns an auth witness for the given message hash. Checks on the list of transient witnesses
   * for this transaction first, and falls back to the local database if not found.
   * @param messageHash - Hash of the message to authenticate.
   * @returns Authentication witness for the requested message hash.
   */
  public getAuthWitness(messageHash: Fr): Promise<Fr[] | undefined> {
    return Promise.resolve(
      this.authWitnesses.find(w => w.requestHash.equals(messageHash))?.witness ?? this.db.getAuthWitness(messageHash),
    );
  }

  /**
   * Gets some notes for a storage slot.
   *
   * @remarks
   * Check for pending notes with matching slot.
   * Real notes coming from DB will have a leafIndex which
   * represents their index in the note hash tree.
   *
   * @param storageSlot - The storage slot.
   * @param numSelects - The number of valid selects in selectBy and selectValues.
   * @param selectBy - An array of indices of the fields to selects.
   * @param selectValues - The values to match.
   * @param sortBy - An array of indices of the fields to sort.
   * @param sortOrder - The order of the corresponding index in sortBy. (1: DESC, 2: ASC, 0: Do nothing)
   * @param limit - The number of notes to retrieve per query.
   * @param offset - The starting index for pagination.
   * @returns Array of note data.
   */
  public async getNotes(
    storageSlot: Fr,
    numSelects: number,
    selectBy: number[],
    selectValues: Fr[],
    sortBy: number[],
    sortOrder: number[],
    limit: number,
    offset: number,
  ): Promise<NoteData[]> {
    const dbNotes = await this.db.getNotes(this.contractAddress, storageSlot);
    return pickNotes<NoteData>(dbNotes, {
      selects: selectBy.slice(0, numSelects).map((index, i) => ({ index, value: selectValues[i] })),
      sorts: sortBy.map((index, i) => ({ index, order: sortOrder[i] })),
      limit,
      offset,
    });
  }

  /**
   * Check if a nullifier exists in the nullifier tree.
   * @param innerNullifier - The inner nullifier.
   * @returns A boolean indicating whether the nullifier exists in the tree or not.
   */
  public async checkNullifierExists(innerNullifier: Fr) {
    const wasm = await CircuitsWasm.get();
<<<<<<< HEAD
    let noteHashToLookUp = siloCommitment(wasm, this.contractAddress, innerNoteHash);
    if (!nonce.isZero()) {
      noteHashToLookUp = computeUniqueCommitment(wasm, nonce, noteHashToLookUp);
    }

    const index = await this.db.findCommitmentIndex(noteHashToLookUp.toBuffer());
=======
    const nullifier = siloNullifier(wasm, this.contractAddress, innerNullifier!);
    const index = await this.db.getNullifierIndex(nullifier);
>>>>>>> bebc37a9
    return index !== undefined;
  }

  /**
   * Fetches the a message from the db, given its key.
   * @param msgKey - A buffer representing the message key.
   * @returns The l1 to l2 message data
   */
  public async getL1ToL2Message(msgKey: Fr) {
    const message = await this.db.getL1ToL2Message(msgKey);
    return { ...message, root: this.historicBlockData.l1ToL2MessagesTreeRoot };
  }

  /**
   * Fetches the index and sibling path for a leaf value
   * @param treeId - The tree id
   * @param leafValue - The leaf value
   * @returns The index and sibling path concatenated [index, sibling_path]
   */
  public async getMembershipWitness(treeId: MerkleTreeId, leafValue: Fr): Promise<Fr[]> {
    const index = await this.db.findLeafIndex(treeId, leafValue.toBuffer());
    if (!index) {
      throw new Error(`Leaf value: ${leafValue} not found in tree ${treeId}`);
    }
    const siblingPath = await this.db.getSiblingPath(treeId, index);
    return [new Fr(index), ...siblingPath];
  }

  /**
   * Retrieves the portal contract address associated with the given contract address.
   * Throws an error if the input contract address is not found or invalid.
   * @param contractAddress - The address of the contract whose portal address is to be fetched.
   * @returns The portal contract address.
   */
  public getPortalContractAddress(contractAddress: AztecAddress) {
    return this.db.getPortalContractAddress(contractAddress);
  }

  /**
   * Read the public storage data.
   * @param startStorageSlot - The starting storage slot.
   * @param numberOfElements - Number of elements to read from the starting storage slot.
   */
  public async storageRead(startStorageSlot: Fr, numberOfElements: number) {
    if (!this.aztecNode) {
      throw new Error('Aztec node is undefined, cannot read storage.');
    }

    const values = [];
    for (let i = 0; i < Number(numberOfElements); i++) {
      const storageSlot = startStorageSlot.value + BigInt(i);
      const value = await this.aztecNode.getPublicStorageAt(this.contractAddress, storageSlot);
      if (value === undefined) {
        throw new Error(`Oracle storage read undefined: slot=${storageSlot.toString(16)}`);
      }

      const frValue = Fr.fromBuffer(value);
      this.log(`Oracle storage read: slot=${storageSlot.toString(16)} value=${frValue}`);
      values.push(frValue);
    }
    return values;
  }
}<|MERGE_RESOLUTION|>--- conflicted
+++ resolved
@@ -100,17 +100,8 @@
    */
   public async checkNullifierExists(innerNullifier: Fr) {
     const wasm = await CircuitsWasm.get();
-<<<<<<< HEAD
-    let noteHashToLookUp = siloCommitment(wasm, this.contractAddress, innerNoteHash);
-    if (!nonce.isZero()) {
-      noteHashToLookUp = computeUniqueCommitment(wasm, nonce, noteHashToLookUp);
-    }
-
-    const index = await this.db.findCommitmentIndex(noteHashToLookUp.toBuffer());
-=======
     const nullifier = siloNullifier(wasm, this.contractAddress, innerNullifier!);
     const index = await this.db.getNullifierIndex(nullifier);
->>>>>>> bebc37a9
     return index !== undefined;
   }
 
