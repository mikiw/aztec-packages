import {
  CallContext,
  CircuitsWasm,
  ContractDeploymentData,
  FunctionData,
  FunctionSelector,
  HistoricBlockData,
  PublicCallRequest,
  ReadRequestMembershipWitness,
  TxContext,
} from '@aztec/circuits.js';
import { computeUniqueCommitment, siloCommitment } from '@aztec/circuits.js/abis';
import { Grumpkin } from '@aztec/circuits.js/barretenberg';
import { FunctionAbi, FunctionArtifact, countArgumentsSize } from '@aztec/foundation/abi';
import { AztecAddress } from '@aztec/foundation/aztec-address';
import { Fr, Point } from '@aztec/foundation/fields';
import { createDebugLogger } from '@aztec/foundation/log';
import { AuthWitness, FunctionL2Logs, L1NotePayload, Note, UnencryptedL2Log } from '@aztec/types';

import {
  NoteData,
  toACVMCallContext,
  toACVMContractDeploymentData,
  toACVMHistoricBlockData,
  toACVMWitness,
} from '../acvm/index.js';
import { SideEffectCounter } from '../common/index.js';
import { PackedArgsCache } from '../common/packed_args_cache.js';
import { DBOracle } from './db_oracle.js';
import { ExecutionNoteCache } from './execution_note_cache.js';
import { ExecutionResult, NoteAndSlot } from './execution_result.js';
import { pickNotes } from './pick_notes.js';
import { executePrivateFunction } from './private_execution.js';
import { ViewDataOracle } from './view_data_oracle.js';

/**
 * The execution context for a client tx simulation.
 */
export class ClientExecutionContext extends ViewDataOracle {
  /**
   * New notes created during this execution.
   * It's possible that a note in this list has been nullified (in the same or other executions) and doen't exist in the ExecutionNoteCache and the final proof data.
   * But we still include those notes in the execution result because their commitments are still in the public inputs of this execution.
   * This information is only for references (currently used for tests), and is not used for any sort of constrains.
   * Users can also use this to get a clearer idea of what's happened during a simulation.
   */
  private newNotes: NoteAndSlot[] = [];
  /**
   * Notes from previous transactions that are returned to the oracle call `getNotes` during this execution.
   * The mapping maps from the unique siloed note hash to the index for notes created in private executions.
   * It maps from siloed note hash to the index for notes created by public functions.
   *
   * They are not part of the ExecutionNoteCache and being forwarded to nested contexts via `extend()`
   * because these notes are meant to be maintained on a per-call basis
   * They should act as references for the read requests output by an app circuit via public inputs.
   */
  private gotNotes: Map<bigint, bigint> = new Map();
  private encryptedLogs: Buffer[] = [];
  private unencryptedLogs: UnencryptedL2Log[] = [];
  private nestedExecutions: ExecutionResult[] = [];
  private enqueuedPublicFunctionCalls: PublicCallRequest[] = [];

  constructor(
    protected readonly contractAddress: AztecAddress,
    private readonly argsHash: Fr,
    private readonly txContext: TxContext,
    private readonly callContext: CallContext,
    /** Data required to reconstruct the block hash, it contains historic roots. */
    protected readonly historicBlockData: HistoricBlockData,
    /** List of transient auth witnesses to be used during this simulation */
    protected readonly authWitnesses: AuthWitness[],
    private readonly packedArgsCache: PackedArgsCache,
    private readonly noteCache: ExecutionNoteCache,
    private readonly sideEffectCounter: SideEffectCounter,
    protected readonly db: DBOracle,
    private readonly curve: Grumpkin,
    protected log = createDebugLogger('aztec:simulator:client_execution_context'),
  ) {
    super(contractAddress, historicBlockData, authWitnesses, db, undefined, log);
  }

  // We still need this function until we can get user-defined ordering of structs for fn arguments
  // TODO When that is sorted out on noir side, we can use instead the utilities in serialize.ts
  /**
   * Writes the function inputs to the initial witness.
   * @param abi - The function ABI.
   * @returns The initial witness.
   */
  public getInitialWitness(abi: FunctionAbi) {
    const contractDeploymentData = this.txContext.contractDeploymentData;

    const argumentsSize = countArgumentsSize(abi);

    const args = this.packedArgsCache.unpack(this.argsHash);

    if (args.length !== argumentsSize) {
      throw new Error('Invalid arguments size');
    }

    const fields = [
      ...toACVMCallContext(this.callContext),
      ...toACVMHistoricBlockData(this.historicBlockData),
      ...toACVMContractDeploymentData(contractDeploymentData),

      this.txContext.chainId,
      this.txContext.version,

      ...args,
    ];

    return toACVMWitness(1, fields);
  }

  /**
   * This function will populate readRequestPartialWitnesses which
   * here is just used to flag reads as "transient" for new notes created during this execution
   * or to flag non-transient reads with their leafIndex.
   * The KernelProver will use this to fully populate witnesses and provide hints to
   * the kernel regarding which commitments each transient read request corresponds to.
   * @param readRequests - Note hashed of the notes being read.
   * @returns An array of partially filled in read request membership witnesses.
   */
  public getReadRequestPartialWitnesses(readRequests: Fr[]) {
    return readRequests
      .filter(r => !r.isZero())
      .map(r => {
        const index = this.gotNotes.get(r.value);
        return index !== undefined
          ? ReadRequestMembershipWitness.empty(index)
          : ReadRequestMembershipWitness.emptyTransient();
      });
  }

  /**
   * Get the data for the newly created notes.
   * @param innerNoteHashes - Inner note hashes for the notes.
   */
  public getNewNotes(): NoteAndSlot[] {
    return this.newNotes;
  }

  /**
   * Return the encrypted logs emitted during this execution.
   */
  public getEncryptedLogs() {
    return new FunctionL2Logs(this.encryptedLogs);
  }

  /**
   * Return the encrypted logs emitted during this execution.
   */
  public getUnencryptedLogs() {
    return new FunctionL2Logs(this.unencryptedLogs.map(log => log.toBuffer()));
  }

  /**
   * Return the nested execution results during this execution.
   */
  public getNestedExecutions() {
    return this.nestedExecutions;
  }

  /**
   * Return the enqueued public function calls during this execution.
   */
  public getEnqueuedPublicFunctionCalls() {
    return this.enqueuedPublicFunctionCalls;
  }

  /**
   * Pack the given arguments.
   * @param args - Arguments to pack
   */
  public packArguments(args: Fr[]): Promise<Fr> {
    return this.packedArgsCache.pack(args);
  }

  /**
   * Gets some notes for a storage slot.
   *
   * @remarks
   * Check for pending notes with matching slot.
   * Real notes coming from DB will have a leafIndex which
   * represents their index in the note hash tree.
   *
   * @param storageSlot - The storage slot.
   * @param numSelects - The number of valid selects in selectBy and selectValues.
   * @param selectBy - An array of indices of the fields to selects.
   * @param selectValues - The values to match.
   * @param sortBy - An array of indices of the fields to sort.
   * @param sortOrder - The order of the corresponding index in sortBy. (1: DESC, 2: ASC, 0: Do nothing)
   * @param limit - The number of notes to retrieve per query.
   * @param offset - The starting index for pagination.
   * @returns Array of note data.
   */
  public async getNotes(
    storageSlot: Fr,
    numSelects: number,
    selectBy: number[],
    selectValues: Fr[],
    sortBy: number[],
    sortOrder: number[],
    limit: number,
    offset: number,
  ): Promise<NoteData[]> {
    // Nullified pending notes are already removed from the list.
    const pendingNotes = this.noteCache.getNotes(this.contractAddress, storageSlot);

    const pendingNullifiers = this.noteCache.getNullifiers(this.contractAddress);
    const dbNotes = await this.db.getNotes(this.contractAddress, storageSlot);
    const dbNotesFiltered = dbNotes.filter(n => !pendingNullifiers.has((n.siloedNullifier as Fr).value));

    const notes = pickNotes<NoteData>([...dbNotesFiltered, ...pendingNotes], {
      selects: selectBy.slice(0, numSelects).map((index, i) => ({ index, value: selectValues[i] })),
      sorts: sortBy.map((index, i) => ({ index, order: sortOrder[i] })),
      limit,
      offset,
    });

    this.log(
      `Returning ${notes.length} notes for ${this.contractAddress} at ${storageSlot}: ${notes
        .map(n => `${n.nonce.toString()}:[${n.note.items.map(i => i.toString()).join(',')}]`)
        .join(', ')}`,
    );

    const wasm = await CircuitsWasm.get();
    notes.forEach(n => {
      if (n.index !== undefined) {
        const siloedNoteHash = siloCommitment(wasm, n.contractAddress, n.innerNoteHash);
        const uniqueSiloedNoteHash = computeUniqueCommitment(wasm, n.nonce, siloedNoteHash);
        // TODO(https://github.com/AztecProtocol/aztec-packages/issues/1386)
        // Should always be uniqueSiloedNoteHash when publicly created notes include nonces.
        const noteHashForReadRequest = n.nonce.isZero() ? siloedNoteHash : uniqueSiloedNoteHash;
        this.gotNotes.set(noteHashForReadRequest.value, n.index);
      }
    });

    return notes;
  }

  /**
<<<<<<< HEAD
   * Fetches a path to prove existence of a commitment in the db, given its contract side commitment (before silo).
   * @param nonce - The nonce of the note.
   * @param innerNoteHash - The inner note hash of the note.
   * @returns 1 if (persistent or transient) note hash exists, 0 otherwise. Value is in ACVMField form.
   */
  public async checkNoteHashExists(nonce: Fr, innerNoteHash: Fr): Promise<boolean> {
    if (nonce.isZero()) {
      // If nonce is 0, we are looking for a new note created in this transaction.
      const exists = this.noteCache.checkNoteExists(this.contractAddress, innerNoteHash);
      if (exists) {
        return true;
      }
      // TODO(https://github.com/AztecProtocol/aztec-packages/issues/1386)
      // Currently it can also be a note created from public if nonce is 0.
      // If we can't find a matching new note, keep looking for the match from the notes created in previous transactions.
    }

    // If nonce is zero, SHOULD only be able to reach this point if note was publicly created
    const wasm = await CircuitsWasm.get();
    let noteHashToLookUp = siloCommitment(wasm, this.contractAddress, innerNoteHash);
    if (!nonce.isZero()) {
      noteHashToLookUp = computeUniqueCommitment(wasm, nonce, noteHashToLookUp);
    }

    const index = await this.db.findCommitmentIndex(noteHashToLookUp.toBuffer());
    const exists = index !== undefined;
    if (exists) {
      this.gotNotes.set(noteHashToLookUp.value, index);
    }
    return exists;
  }

  /**
=======
>>>>>>> bebc37a9
   * Keep track of the new note created during execution.
   * It can be used in subsequent calls (or transactions when chaining txs is possible).
   * @param contractAddress - The contract address.
   * @param storageSlot - The storage slot.
   * @param noteItems - The items to be included in a Note.
   * @param innerNoteHash - The inner note hash of the new note.
   * @returns
   */
  public notifyCreatedNote(storageSlot: Fr, noteItems: Fr[], innerNoteHash: Fr) {
    const note = new Note(noteItems);
    this.noteCache.addNewNote({
      contractAddress: this.contractAddress,
      storageSlot,
      nonce: Fr.ZERO, // Nonce cannot be known during private execution.
      note,
      siloedNullifier: undefined, // Siloed nullifier cannot be known for newly created note.
      innerNoteHash,
    });
    this.newNotes.push({
      storageSlot,
      note,
    });
  }

  /**
   * Adding a siloed nullifier into the current set of all pending nullifiers created
   * within the current transaction/execution.
   * @param innerNullifier - The pending nullifier to add in the list (not yet siloed by contract address).
   * @param innerNoteHash - The inner note hash of the new note.
   */
  public async notifyNullifiedNote(innerNullifier: Fr, innerNoteHash: Fr) {
    await this.noteCache.nullifyNote(this.contractAddress, innerNullifier, innerNoteHash);
  }

  /**
   * Encrypt a note and emit it as a log.
   * @param contractAddress - The contract address of the note.
   * @param storageSlot - The storage slot the note is at.
   * @param publicKey - The public key of the account that can decrypt the log.
   * @param log - The log contents.
   */
  public emitEncryptedLog(contractAddress: AztecAddress, storageSlot: Fr, publicKey: Point, log: Fr[]) {
    const note = new Note(log);
    const l1NotePayload = new L1NotePayload(note, contractAddress, storageSlot);
    const encryptedNote = l1NotePayload.toEncryptedBuffer(publicKey, this.curve);
    this.encryptedLogs.push(encryptedNote);
  }

  /**
   * Emit an unencrypted log.
   * @param log - The unencrypted log to be emitted.
   */
  public emitUnencryptedLog(log: UnencryptedL2Log) {
    this.unencryptedLogs.push(log);
    this.log(`Emitted unencrypted log: "${log.toHumanReadable()}"`);
  }

  /**
   * Calls a private function as a nested execution.
   * @param targetContractAddress - The address of the contract to call.
   * @param functionSelector - The function selector of the function to call.
   * @param argsHash - The packed arguments to pass to the function.
   * @returns The execution result.
   */
  async callPrivateFunction(targetContractAddress: AztecAddress, functionSelector: FunctionSelector, argsHash: Fr) {
    this.log(
      `Calling private function ${targetContractAddress}:${functionSelector} from ${this.callContext.storageContractAddress}`,
    );

    const targetArtifact = await this.db.getFunctionArtifact(targetContractAddress, functionSelector);
    const targetFunctionData = FunctionData.fromAbi(targetArtifact);

    const derivedTxContext = new TxContext(
      false,
      false,
      false,
      ContractDeploymentData.empty(),
      this.txContext.chainId,
      this.txContext.version,
    );

    const derivedCallContext = await this.deriveCallContext(targetContractAddress, targetArtifact, false, false);

    const context = new ClientExecutionContext(
      targetContractAddress,
      argsHash,
      derivedTxContext,
      derivedCallContext,
      this.historicBlockData,
      this.authWitnesses,
      this.packedArgsCache,
      this.noteCache,
      this.sideEffectCounter,
      this.db,
      this.curve,
    );

    const childExecutionResult = await executePrivateFunction(
      context,
      targetArtifact,
      targetContractAddress,
      targetFunctionData,
    );

    this.nestedExecutions.push(childExecutionResult);

    return childExecutionResult.callStackItem;
  }

  /**
   * Creates a PublicCallStackItem object representing the request to call a public function. No function
   * is actually called, since that must happen on the sequencer side. All the fields related to the result
   * of the execution are empty.
   * @param targetContractAddress - The address of the contract to call.
   * @param functionSelector - The function selector of the function to call.
   * @param argsHash - The packed arguments to pass to the function.
   * @returns The public call stack item with the request information.
   */
  public async enqueuePublicFunctionCall(
    targetContractAddress: AztecAddress,
    functionSelector: FunctionSelector,
    argsHash: Fr,
  ): Promise<PublicCallRequest> {
    const targetArtifact = await this.db.getFunctionArtifact(targetContractAddress, functionSelector);
    const derivedCallContext = await this.deriveCallContext(targetContractAddress, targetArtifact, false, false);
    const args = this.packedArgsCache.unpack(argsHash);
    const sideEffectCounter = this.sideEffectCounter.count();
    const enqueuedRequest = PublicCallRequest.from({
      args,
      callContext: derivedCallContext,
      functionData: FunctionData.fromAbi(targetArtifact),
      contractAddress: targetContractAddress,
      sideEffectCounter,
    });

    // TODO($846): if enqueued public calls are associated with global
    // side-effect counter, that will leak info about how many other private
    // side-effects occurred in the TX. Ultimately the private kernel should
    // just output everything in the proper order without any counters.
    this.log(
      `Enqueued call to public function (with side-effect counter #${sideEffectCounter}) ${targetContractAddress}:${functionSelector}`,
    );

    this.enqueuedPublicFunctionCalls.push(enqueuedRequest);

    return enqueuedRequest;
  }

  /**
   * Derives the call context for a nested execution.
   * @param targetContractAddress - The address of the contract being called.
   * @param targetArtifact - The artifact of the function being called.
   * @param isDelegateCall - Whether the call is a delegate call.
   * @param isStaticCall - Whether the call is a static call.
   * @returns The derived call context.
   */
  private async deriveCallContext(
    targetContractAddress: AztecAddress,
    targetArtifact: FunctionArtifact,
    isDelegateCall = false,
    isStaticCall = false,
  ) {
    const portalContractAddress = await this.db.getPortalContractAddress(targetContractAddress);
    return new CallContext(
      this.contractAddress,
      targetContractAddress,
      portalContractAddress,
      FunctionSelector.fromNameAndParameters(targetArtifact.name, targetArtifact.parameters),
      isDelegateCall,
      isStaticCall,
      false,
    );
  }
}<|MERGE_RESOLUTION|>--- conflicted
+++ resolved
@@ -239,7 +239,6 @@
   }
 
   /**
-<<<<<<< HEAD
    * Fetches a path to prove existence of a commitment in the db, given its contract side commitment (before silo).
    * @param nonce - The nonce of the note.
    * @param innerNoteHash - The inner note hash of the note.
@@ -273,8 +272,6 @@
   }
 
   /**
-=======
->>>>>>> bebc37a9
    * Keep track of the new note created during execution.
    * It can be used in subsequent calls (or transactions when chaining txs is possible).
    * @param contractAddress - The contract address.
