--- conflicted
+++ resolved
@@ -66,11 +66,7 @@
 }
 
 impl PrivateCallStackItem {
-<<<<<<< HEAD
     fn call(contract_address: Field, function_selector: Field, args: [Field; crate::abi::MAX_ARGS]) -> Self {
-        let fields = call_private_function_internal(contract_address, function_selector, args);
-=======
-    fn call(contract_address: Field, function_selector: Field, args: [Field; crate::abi::MAX_ARGS], mut outputs: Outputs) -> (Self, Outputs) {
         let fields = call_private_function_internal(
             contract_address, 
             function_selector, 
@@ -83,7 +79,6 @@
             args[6],
             args[7]
         );
->>>>>>> 368df6e3
         let item = PrivateCallStackItem {
             contract_address: fields[0],
             function_data: FunctionData {
