--- conflicted
+++ resolved
@@ -4,14 +4,9 @@
 global MAX_NEW_NULLIFIERS: comptime Field = 4;
 global MAX_PRIVATE_CALL_STACK : comptime Field = 4;
 global MAX_PUBLIC_CALL_STACK: comptime Field = 4;
-<<<<<<< HEAD
 global MAX_L2_TO_L1_MSG_STACK : comptime Field = 2;
 global PUBLIC_INPUTS_LENGTH : comptime Field = 41;
-=======
-global MAX_L1_MSG_STACK : comptime Field = 2;
 // global LOGS_HASH_SIZE: comptime Field = 2; // Stored in  2 fields in order to fit in all of the 256 bits of sha256 hash.
-global PUBLIC_INPUTS_LENGTH : comptime Field = 37;
->>>>>>> 4ed27be3
 global CONTRACT_STORAGE_UPDATE_REQUESTS_LENGTH : comptime Field = 4;
 global CONTRACT_STORAGE_READS_LENGTH : comptime Field = 4;
 
@@ -104,10 +99,7 @@
     new_nullifiers: [Field; crate::abi::MAX_NEW_NULLIFIERS],
     private_call_stack: [Field; crate::abi::MAX_PRIVATE_CALL_STACK],
     public_call_stack: [Field; crate::abi::MAX_PUBLIC_CALL_STACK],
-<<<<<<< HEAD
     new_l2_to_l1_msgs: [Field; crate::abi::MAX_L2_TO_L1_MSG_STACK],
-=======
-    new_l2_to_l1_msgs: [Field; crate::abi::MAX_L1_MSG_STACK],
     // TODO #588, relevant issue: https://github.com/AztecProtocol/aztec-packages/issues/588
     // When uncommenting, explore introducing a new type like uint256 (similar to Point), so it's more explicit that
     // we're talking about a single number backed by two field elements.
@@ -115,7 +107,6 @@
     // unencrypted_logs_hash: [Field; crate::abi::LOGS_HASH_SIZE],
     // encrypted_log_preimages_length: Field,
     // unencrypted_log_preimages_length: Field,
->>>>>>> 4ed27be3
     historic_private_data_tree_root: Field,
     historic_private_nullifier_tree_root: Field,
     historic_contract_tree_root: Field,
@@ -197,13 +188,8 @@
 // + MAX_NEW_COMMITMENTS
 // + MAX_L2_TO_L1_MSG_STACK
 // + 2;
-<<<<<<< HEAD
-// = 6 + 1 + 4 + 4 + 4 * 3 + 4 * 2 + 4 + 4 + 2 + 2
-global PUBLIC_CIRCUIT_PUBLIC_INPUTS_SIZE: comptime Field = 47;
-=======
-// = 6 + 1 + 4 + 4 * 3 + 4 * 2 + 4 + 2 + 2
-global PUBLIC_CIRCUIT_PUBLIC_INPUTS_SIZE: comptime Field = 39;
->>>>>>> 4ed27be3
+// = 6 + 1 + 4 + 4 * 3 + 4 * 2 + 4 + 4 + 2 + 2
+global PUBLIC_CIRCUIT_PUBLIC_INPUTS_SIZE: comptime Field = 43;
 
 struct PublicCircuitPublicInputs {
     call_context: CallContext,
