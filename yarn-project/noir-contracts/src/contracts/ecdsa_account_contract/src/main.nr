--- conflicted
+++ resolved
@@ -57,15 +57,9 @@
 
         // Verify payload signature using ethereum's signing scheme
         let payload_bytes: [u8; entrypoint::ENTRYPOINT_PAYLOAD_SIZE_IN_BYTES] = payload.to_be_bytes();
-<<<<<<< HEAD
-        let payload_hash: [u8; 32] = std::hash::sha256(payload_bytes);
-
-        let verification = std::ecdsa_secp256k1::verify_signature(x, y, decompressed_signature, payload_hash);
-=======
         let challenge: [u8; 32] = std::hash::sha256(payload_bytes);
 
         let verification = std::ecdsa_secp256k1::verify_signature(x, y, decompressed_signature, challenge);
->>>>>>> 2dba53a8
         assert(verification == true);
 
         // TODO: When we can use pedersen with non-zero generators, get this working
