--- conflicted
+++ resolved
@@ -1,10 +1,6 @@
 contract PublicToken {
     use dep::aztec3::abi;
     use dep::aztec3::abi::Inputs;
-<<<<<<< HEAD
-=======
-    use dep::aztec3::abi::Outputs;
->>>>>>> 368df6e3
     use dep::aztec3::abi::CallContext;
     use dep::aztec3::context::PrivateFunctionExecutionContext;
     use dep::aztec3::types::point::Point;
@@ -16,16 +12,10 @@
     /// ABI constructor params []
     /// ABI constructor return []
     fn constructor(
-<<<<<<< HEAD
         inputs: Inputs,
         result: pub [Field; abi::PUBLIC_INPUTS_LENGTH],
     ) {
         PrivateFunctionExecutionContext::new(inputs, result).finish();
-=======
-        inputs: pub Inputs,
-    ) -> pub [Field; dep::aztec3::abi::PUBLIC_INPUTS_LENGTH] {
-        Outputs::new().finish(inputs)
->>>>>>> 368df6e3
     }
 
     /// ABI mint params [{"name":"amount","type":{"kind":"field"},"visibility":"public"},{"name":"recipient","type":{"kind":"struct","fields":[{"name":"x","type":{"kind":"field"}},{"name":"y","type":{"kind":"field"}}],"visibility":"public"}}]
