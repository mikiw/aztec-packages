import {
  CONTRACT_TREE_HEIGHT,
  CircuitsWasm,
  EthAddress,
  FUNCTION_TREE_HEIGHT,
  Fr,
  FunctionData,
  MembershipWitness,
  NewContractConstructor,
  NewContractData,
  computeFunctionTree,
  computeFunctionTreeData,
  generateFunctionLeaves,
  hashVKStr,
  isConstrained,
  isConstructor,
} from '@aztec/circuits.js';
import {
  computeCompleteAddress,
  computeContractLeaf,
  computeFunctionTreeRoot,
  computeVarArgsHash,
  hashConstructor,
} from '@aztec/circuits.js/abis';
import { ContractArtifact, FunctionSelector } from '@aztec/foundation/abi';
import { assertLength } from '@aztec/foundation/serialize';
import { AztecNode, ContractDao, MerkleTreeId, PublicKey, StateInfoProvider } from '@aztec/types';

/**
 * The ContractTree class represents a Merkle tree of functions for a particular contract.
 * It manages the construction of the function tree, computes its root, and generates membership witnesses
 * for constrained functions. This class also enables lookup of specific function artifact using selectors.
 * It is used in combination with the AztecNode to compute various data for executing private transactions.
 */
export class ContractTree {
  private functionLeaves?: Fr[];
  private functionTree?: Fr[];
  private functionTreeRoot?: Fr;
  private contractIndex?: bigint;

  constructor(
    /**
     * The contract data object containing the artifact and contract address.
     */
    public readonly contract: ContractDao,
    private stateInfoProvider: StateInfoProvider,
    private wasm: CircuitsWasm,
    /**
     * Data associated with the contract constructor for a new contract.
     */
    public readonly newContractConstructor?: NewContractConstructor,
  ) {}

  /**
   * Create a new ContractTree instance from the provided contract artifact, constructor arguments, and related data.
   * The function generates function leaves for constrained functions, computes the function tree root,
   * and hashes the constructor's verification key. It then computes the contract address using the contract
   * and portal contract addresses, contract address salt, and generated data. Finally, it returns a new
   * ContractTree instance containing the contract data and computed values.
   *
   * @param artifact - The contract's build artifact containing the functions and their metadata.
   * @param args - An array of Fr elements representing the constructor's arguments.
   * @param portalContract - The Ethereum address of the portal smart contract.
   * @param contractAddressSalt - An Fr element representing the salt used to compute the contract address.
   * @param from - The public key of the contract deployer.
   * @param node - An instance of the AztecNode class representing the current node.
   * @returns A new ContractTree instance containing the contract data and computed values.
   */
  public static async new(
    artifact: ContractArtifact,
    args: Fr[],
    portalContract: EthAddress,
    contractAddressSalt: Fr,
    from: PublicKey,
    node: AztecNode,
  ) {
    const wasm = await CircuitsWasm.get();
    const constructorArtifact = artifact.functions.find(isConstructor);
    if (!constructorArtifact) {
      throw new Error('Constructor not found.');
    }
    if (!constructorArtifact.verificationKey) {
      throw new Error('Missing verification key for the constructor.');
    }

    const functions = artifact.functions.map(f => ({
      ...f,
      selector: FunctionSelector.fromNameAndParameters(f.name, f.parameters),
    }));
    const leaves = generateFunctionLeaves(functions, wasm);
    const root = computeFunctionTreeRoot(wasm, leaves);
    const functionData = FunctionData.fromAbi(constructorArtifact);
    const vkHash = hashVKStr(constructorArtifact.verificationKey, wasm);
    const argsHash = computeVarArgsHash(args);
    const constructorHash = hashConstructor(functionData, argsHash, vkHash);

    const completeAddress = computeCompleteAddress(from, contractAddressSalt, root, constructorHash);

    const contractDao: ContractDao = {
      ...artifact,
      completeAddress,
      functions,
      portalContract,
    };
    const NewContractConstructor = {
      functionData,
      vkHash,
    };
    return new ContractTree(contractDao, node, wasm, NewContractConstructor);
  }

  /**
   * Retrieve the artifact of a given function.
   * The function is identified by its selector, which represents a unique identifier for the function's signature.
   * Throws an error if the function with the provided selector is not found in the contract.
   *
   * @param selector - The function selector.
   * @returns The artifact object containing relevant information about the targeted function.
   */
  public getFunctionArtifact(selector: FunctionSelector) {
    const artifact = this.contract.functions.find(f => f.selector.equals(selector));
    if (!artifact) {
      throw new Error(
        `Unknown function. Selector ${selector.toString()} not found in the artifact of contract ${this.contract.completeAddress.address.toString()}. Expected one of: ${this.contract.functions
          .map(f => f.selector.toString())
          .join(', ')}`,
      );
    }
    return artifact;
  }

  /**
   * Retrieve the bytecode of a function in the contract by its function selector.
   * The function selector is a unique identifier for each function in a contract.
   * Throws an error if the function with the given selector is not found in the contract.
   *
   * @param selector - The selector of a function to get bytecode for.
   * @returns The bytecode of the function as a string.
   */
  public getBytecode(selector: FunctionSelector) {
    return this.getFunctionArtifact(selector).bytecode;
  }

  /**
   * Retrieves the contract membership witness for the current contract tree instance.
   * The contract membership witness is a proof that demonstrates the existence of the contract
   * in the global contract merkle tree. This proof contains the index of the contract's leaf
   * in the tree and the sibling path needed to construct the root of the merkle tree.
   * If the witness hasn't been previously computed, this function will request the contract node
   * to find the contract's index and path in order to create the membership witness.
   *
   * @returns A Promise that resolves to the MembershipWitness object for the given contract tree.
   */
  public async getContractMembershipWitness() {
    const index = await this.getContractIndex();

    const siblingPath = await this.stateInfoProvider.getContractSiblingPath(index);
    return new MembershipWitness<typeof CONTRACT_TREE_HEIGHT>(
      CONTRACT_TREE_HEIGHT,
      index,
      assertLength(siblingPath.toFieldArray(), CONTRACT_TREE_HEIGHT),
    );
  }

  /**
   * Calculate and return the root of the function tree for the current contract.
   * This root is a cryptographic commitment to the set of constrained functions within the contract,
   * which is used in the Aztec node's proof system. The root will be cached after the first call.
   *
   * @returns A promise that resolves to the Fr (finite field element) representation of the function tree root.
   */
  public getFunctionTreeRoot() {
    if (!this.functionTreeRoot) {
      const leaves = this.getFunctionLeaves();
      this.functionTreeRoot = computeFunctionTreeRoot(this.wasm, leaves);
    }
    return Promise.resolve(this.functionTreeRoot);
  }

  /**
   * Retrieve the membership witness of a function within a contract's function tree.
   * A membership witness represents the position and authentication path of a target function
   * in the Merkle tree of constrained functions. It is required to prove the existence of the
   * function within the contract during execution.
   *
   * @param selector - The function selector.
   * @returns A MembershipWitness instance representing the position and authentication path of the function in the function tree.
   */
  public getFunctionMembershipWitness(
    selector: FunctionSelector,
  ): Promise<MembershipWitness<typeof FUNCTION_TREE_HEIGHT>> {
    const targetFunctions = this.contract.functions.filter(isConstrained);
    const functionIndex = targetFunctions.findIndex(f => f.selector.equals(selector));
    if (functionIndex < 0) {
      return Promise.resolve(MembershipWitness.empty(FUNCTION_TREE_HEIGHT, 0n));
    }

    if (!this.functionTree) {
      const leaves = this.getFunctionLeaves();
      this.functionTree = computeFunctionTree(this.wasm, leaves);
    }
    const functionTreeData = computeFunctionTreeData(this.functionTree, functionIndex);
    return Promise.resolve(
      new MembershipWitness<typeof FUNCTION_TREE_HEIGHT>(
        FUNCTION_TREE_HEIGHT,
        BigInt(functionIndex),
        assertLength(functionTreeData.siblingPath, FUNCTION_TREE_HEIGHT),
      ),
    );
  }

  /**
   * Retrieve the function leaves for the contract tree.
   * Function leaves are computed based on constrained functions present in the contract.
   * It caches the computed function leaves and returns them if already calculated.
   *
   * @returns An array of Fr representing the function leaves.
   */
  private getFunctionLeaves() {
    if (!this.functionLeaves) {
      this.functionLeaves = generateFunctionLeaves(this.contract.functions, this.wasm);
    }
    return this.functionLeaves;
  }

  private async getContractIndex() {
    if (this.contractIndex === undefined) {
      const { completeAddress, portalContract } = this.contract;
      const root = await this.getFunctionTreeRoot();
      const newContractData = new NewContractData(completeAddress.address, portalContract, root);
<<<<<<< HEAD
      const commitment = computeContractLeaf(newContractData);
      this.contractIndex = await this.stateInfoProvider.findLeafIndex(
        MerkleTreeId.CONTRACT_TREE,
        commitment.toBuffer(),
      );
=======
      const commitment = computeContractLeaf(this.wasm, newContractData);
      this.contractIndex = await this.stateInfoProvider.findLeafIndex(MerkleTreeId.CONTRACT_TREE, commitment);
>>>>>>> 09464cac
      if (this.contractIndex === undefined) {
        throw new Error(
          `Failed to find contract at ${completeAddress.address} with portal ${portalContract} resulting in commitment ${commitment}.`,
        );
      }
      return this.contractIndex;
    }
    return this.contractIndex;
  }
}<|MERGE_RESOLUTION|>--- conflicted
+++ resolved
@@ -228,16 +228,8 @@
       const { completeAddress, portalContract } = this.contract;
       const root = await this.getFunctionTreeRoot();
       const newContractData = new NewContractData(completeAddress.address, portalContract, root);
-<<<<<<< HEAD
       const commitment = computeContractLeaf(newContractData);
-      this.contractIndex = await this.stateInfoProvider.findLeafIndex(
-        MerkleTreeId.CONTRACT_TREE,
-        commitment.toBuffer(),
-      );
-=======
-      const commitment = computeContractLeaf(this.wasm, newContractData);
       this.contractIndex = await this.stateInfoProvider.findLeafIndex(MerkleTreeId.CONTRACT_TREE, commitment);
->>>>>>> 09464cac
       if (this.contractIndex === undefined) {
         throw new Error(
           `Failed to find contract at ${completeAddress.address} with portal ${portalContract} resulting in commitment ${commitment}.`,
