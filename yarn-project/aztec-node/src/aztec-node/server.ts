--- conflicted
+++ resolved
@@ -348,14 +348,9 @@
    */
   public async getPublicStorageAt(contract: AztecAddress, slot: bigint): Promise<Fr | undefined> {
     const committedDb = await this.#getWorldState();
-<<<<<<< HEAD
     const leafIndex = computePublicDataTreeIndex(contract, new Fr(slot));
-    return committedDb.getLeafValue(MerkleTreeId.PUBLIC_DATA_TREE, leafIndex.value);
-=======
-    const leafIndex = computePublicDataTreeIndex(await CircuitsWasm.get(), contract, new Fr(slot));
     const value = await committedDb.getLeafValue(MerkleTreeId.PUBLIC_DATA_TREE, leafIndex.value);
     return value ? Fr.fromBuffer(value) : undefined;
->>>>>>> 09464cac
   }
 
   /**
