--- conflicted
+++ resolved
@@ -47,15 +47,10 @@
  */
 export function txFromJson(json: any) {
   const publicInputs = json.data ? KernelCircuitPublicInputs.fromBuffer(Buffer.from(json.data, 'hex')) : undefined;
-<<<<<<< HEAD
-  const encryptedLogs = json.encryptedLogs ? EventLogs.fromBuffer(Buffer.from(json.encryptedLogs, 'hex')) : undefined;
-  const txRequest = json.txRequest ? SignedTxRequest.fromBuffer(Buffer.from(json.txRequest, 'hex')) : undefined;
-=======
-  const unverified = json.unverified ? UnverifiedData.fromBuffer(Buffer.from(json.unverified, 'hex')) : undefined;
+  const encryptedLogs = json.unverified ? EventLogs.fromBuffer(Buffer.from(json.unverified, 'hex')) : undefined;
   const txRequest = json.txRequest
     ? SignedTxExecutionRequest.fromBuffer(Buffer.from(json.txRequest, 'hex'))
     : undefined;
->>>>>>> f26ae979
   const proof = json.proof ? Buffer.from(json.proof, 'hex') : undefined;
   const newContractPublicFunctions = json.newContractPublicFunctions
     ? json.newContractPublicFunctions.map((x: string) => EncodedContractFunction.fromBuffer(Buffer.from(x, 'hex')))
