import times from 'lodash.times';

import {
  AztecAddress,
  Fr,
  FunctionData,
  FunctionLeafPreimage,
  FunctionSelector,
  GlobalVariables,
  NewContractData,
} from '../index.js';
import {
  makeAztecAddress,
  makeEthAddress,
  makePoint,
  makePrivateCallStackItem,
  makePublicCallStackItem,
  makeTxRequest,
  makeVerificationKey,
} from '../tests/factories.js';
import { CircuitsWasm } from '../wasm/circuits_wasm.js';
import {
  computeBlockHashWithGlobals,
  computeCallStackItemHash,
  computeCommitmentNonce,
  computeCompleteAddress,
  computeContractAddressFromPartial,
  computeContractLeaf,
  computeFunctionLeaf,
  computeFunctionSelector,
  computeFunctionTreeRoot,
  computeGlobalsHash,
  computePublicDataTreeIndex,
  computePublicDataTreeValue,
  computeSecretMessageHash,
  computeTxHash,
  computeUniqueCommitment,
  computeVarArgsHash,
  hashConstructor,
  hashTxRequest,
  hashVK,
  siloCommitment,
  siloNullifier,
} from './abis.js';

describe('abis wasm bindings', () => {
  let wasm: CircuitsWasm;
  beforeAll(async () => {
    wasm = await CircuitsWasm.get();
  });

  it('hashes a tx request', () => {
    const txRequest = makeTxRequest();
    const hash = hashTxRequest(txRequest);
    expect(hash).toMatchSnapshot();
  });

  it('computes a function selector', () => {
    const funcSig = 'transfer(address,uint256)';
    const res = computeFunctionSelector(funcSig);
    expect(res).toMatchSnapshot();
  });

  it('hashes VK', () => {
    const vk = makeVerificationKey();
    const res = hashVK(wasm, vk.toBuffer());
    expect(res).toMatchSnapshot();
  });

  it('computes a function leaf', () => {
    const leaf = new FunctionLeafPreimage(new FunctionSelector(7837), false, true, Fr.ZERO, Fr.ZERO);
    const res = computeFunctionLeaf(leaf);
    expect(res).toMatchSnapshot();
  });

  it('computes function tree root', () => {
    const res = computeFunctionTreeRoot(wasm, [new Fr(0n), new Fr(0n), new Fr(0n), new Fr(0n)]);
    expect(res).toMatchSnapshot();
  });

  it('hashes constructor info', () => {
    const functionData = new FunctionData(FunctionSelector.empty(), false, true, true);
    const argsHash = new Fr(42);
    const vkHash = Buffer.alloc(32);
    const res = hashConstructor(functionData, argsHash, vkHash);
    expect(res).toMatchSnapshot();
  });

  it('computes a complete address', () => {
    const deployerPubKey = makePoint();
    const contractAddrSalt = new Fr(2n);
    const treeRoot = new Fr(3n);
    const constructorHash = new Fr(4n);
    const res = computeCompleteAddress(deployerPubKey, contractAddrSalt, treeRoot, constructorHash);
    expect(res).toMatchSnapshot();
  });

  it('computes a contract address from partial', () => {
    const deployerPubKey = makePoint();
    const partialAddress = new Fr(2n);
    const res = computeContractAddressFromPartial(wasm, deployerPubKey, partialAddress);
    expect(res).toMatchSnapshot();
  });

  it('computes commitment nonce', () => {
    const nullifierZero = new Fr(123n);
    const commitmentIndex = 456;
    const res = computeCommitmentNonce(nullifierZero, commitmentIndex);
    expect(res).toMatchSnapshot();
  });

  it('computes unique commitment', () => {
    const nonce = new Fr(123n);
    const innerCommitment = new Fr(456);
    const res = computeUniqueCommitment(nonce, innerCommitment);
    expect(res).toMatchSnapshot();
  });

  it('computes siloed commitment', () => {
    const contractAddress = new AztecAddress(new Fr(123n).toBuffer());
    const uniqueCommitment = new Fr(456);
    const res = siloCommitment(contractAddress, uniqueCommitment);
    expect(res).toMatchSnapshot();
  });

  it('computes siloed nullifier', () => {
    const contractAddress = new AztecAddress(new Fr(123n).toBuffer());
    const innerNullifier = new Fr(456);
    const res = siloNullifier(contractAddress, innerNullifier);
    expect(res).toMatchSnapshot();
  });

<<<<<<< HEAD
  it('computes contract leaf', () => {
    const cd = new NewContractData(makeAztecAddress(), makeEthAddress(), new Fr(3n));
    const res = computeContractLeaf(cd);
=======
  it('computes block hash with globals', () => {
    const globals = GlobalVariables.from({
      chainId: new Fr(1n),
      version: new Fr(2n),
      blockNumber: new Fr(3n),
      timestamp: new Fr(4n),
    });
    const noteHashTreeRoot = new Fr(5n);
    const nullifierTreeRoot = new Fr(6n);
    const contractTreeRoot = new Fr(7n);
    const l1ToL2DataTreeRoot = new Fr(8n);
    const publicDataTreeRoot = new Fr(9n);
    const res = computeBlockHashWithGlobals(
      wasm,
      globals,
      noteHashTreeRoot,
      nullifierTreeRoot,
      contractTreeRoot,
      l1ToL2DataTreeRoot,
      publicDataTreeRoot,
    );
    expect(res).toMatchSnapshot();
  });

  it('compute globals hash', () => {
    const globals = GlobalVariables.from({
      chainId: new Fr(1n),
      version: new Fr(2n),
      blockNumber: new Fr(3n),
      timestamp: new Fr(4n),
    });
    const res = computeGlobalsHash(wasm, globals);
    expect(res).toMatchSnapshot();
  });

  it('computes public data tree value', () => {
    const value = new Fr(3n);
    const res = computePublicDataTreeValue(wasm, value);
    expect(res).toMatchSnapshot();
  });

  it('computes public data tree index', () => {
    const contractAddress = makeAztecAddress();
    const value = new Fr(3n);
    const res = computePublicDataTreeIndex(wasm, contractAddress, value);
>>>>>>> 78c39337
    expect(res).toMatchSnapshot();
  });

  it('hashes empty function args', () => {
    const res = computeVarArgsHash([]);
    expect(res).toMatchSnapshot();
  });

  it('hashes function args', () => {
    // const args = Array.from({ length: 8 }).map((_, i) => new Fr(i));
    const args = times(8, i => new Fr(i));
    const res = computeVarArgsHash(args);
    expect(res).toMatchSnapshot();
  });

  it('hashes many function args', () => {
    const args = times(200, i => new Fr(i));
    const res = computeVarArgsHash(args);
    expect(res).toMatchSnapshot();
  });

  it('computes contract leaf', () => {
    const cd = new NewContractData(makeAztecAddress(), makeEthAddress(), new Fr(3n));
    const res = computeContractLeaf(wasm, cd);
    expect(res).toMatchSnapshot();
  });

  it('compute tx hash', () => {
    const txRequest = makeTxRequest();
    const hash = computeTxHash(wasm, txRequest);
    expect(hash).toMatchSnapshot();
  });

  it('compute private call stack item hash', () => {
    const item = makePrivateCallStackItem();
    const hash = computeCallStackItemHash(wasm, item);
    expect(hash).toMatchSnapshot();
  });

  it('compute public call stack item hash', () => {
    const item = makePublicCallStackItem();
    const hash = computeCallStackItemHash(wasm, item);
    expect(hash).toMatchSnapshot();
  });

  it('compute secret message hash', () => {
    const value = new Fr(8n);
    const hash = computeSecretMessageHash(wasm, value);
    expect(hash).toMatchSnapshot();
  });
});<|MERGE_RESOLUTION|>--- conflicted
+++ resolved
@@ -98,7 +98,7 @@
   it('computes a contract address from partial', () => {
     const deployerPubKey = makePoint();
     const partialAddress = new Fr(2n);
-    const res = computeContractAddressFromPartial(wasm, deployerPubKey, partialAddress);
+    const res = computeContractAddressFromPartial(deployerPubKey, partialAddress);
     expect(res).toMatchSnapshot();
   });
 
@@ -130,11 +130,6 @@
     expect(res).toMatchSnapshot();
   });
 
-<<<<<<< HEAD
-  it('computes contract leaf', () => {
-    const cd = new NewContractData(makeAztecAddress(), makeEthAddress(), new Fr(3n));
-    const res = computeContractLeaf(cd);
-=======
   it('computes block hash with globals', () => {
     const globals = GlobalVariables.from({
       chainId: new Fr(1n),
@@ -148,7 +143,6 @@
     const l1ToL2DataTreeRoot = new Fr(8n);
     const publicDataTreeRoot = new Fr(9n);
     const res = computeBlockHashWithGlobals(
-      wasm,
       globals,
       noteHashTreeRoot,
       nullifierTreeRoot,
@@ -166,21 +160,20 @@
       blockNumber: new Fr(3n),
       timestamp: new Fr(4n),
     });
-    const res = computeGlobalsHash(wasm, globals);
+    const res = computeGlobalsHash(globals);
     expect(res).toMatchSnapshot();
   });
 
   it('computes public data tree value', () => {
     const value = new Fr(3n);
-    const res = computePublicDataTreeValue(wasm, value);
+    const res = computePublicDataTreeValue(value);
     expect(res).toMatchSnapshot();
   });
 
   it('computes public data tree index', () => {
     const contractAddress = makeAztecAddress();
     const value = new Fr(3n);
-    const res = computePublicDataTreeIndex(wasm, contractAddress, value);
->>>>>>> 78c39337
+    const res = computePublicDataTreeIndex(contractAddress, value);
     expect(res).toMatchSnapshot();
   });
 
@@ -204,13 +197,13 @@
 
   it('computes contract leaf', () => {
     const cd = new NewContractData(makeAztecAddress(), makeEthAddress(), new Fr(3n));
-    const res = computeContractLeaf(wasm, cd);
+    const res = computeContractLeaf(cd);
     expect(res).toMatchSnapshot();
   });
 
   it('compute tx hash', () => {
     const txRequest = makeTxRequest();
-    const hash = computeTxHash(wasm, txRequest);
+    const hash = computeTxHash(txRequest);
     expect(hash).toMatchSnapshot();
   });
 
@@ -228,7 +221,7 @@
 
   it('compute secret message hash', () => {
     const value = new Fr(8n);
-    const hash = computeSecretMessageHash(wasm, value);
+    const hash = computeSecretMessageHash(value);
     expect(hash).toMatchSnapshot();
   });
 });