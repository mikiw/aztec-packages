#!/bin/bash
#
# Builds a docker image and pushes it to it's repository. Leverages caches where possible.
# Cached images include previous successfully built images (including multi-stages) built on this branch.
# The images output are cache images, meaning they will eventually get purged.
# The deploy phase will tag the images such that they become permanent.
#
# usage: ./build <repository>
# example: ./build aztec-connect-cpp-x86_64-linux-clang
# output image:
#   278380418400.dkr.ecr.us-east-2.amazonaws.com/aztec-connect-cpp-x86_64-linux-clang:cache-deadbeefcafebabe1337c0d3
#
# In more detail:
# - Init all submodules required to build this project.
# - Log into cache ECR, and ensures repository exists.
# - Checks if current project needs to be rebuilt, if not, retag previous image with current commit hash and early out.
# - Validate any terraform that may exist.
# - Pull down dependent images that we do not control (e.g. alpine etc).
# - For images we do control, pull the image we've built (or retagged) as part of this build.
# - For each "named stage" (usually intermittent builders before creating final image), pull previous to prime the cache, build and push the results.
# - Pull previous project image to use it as a layer cache if it exists.
# - Perform the build of the image itself. With the cache primed we should only have to rebuild the necessary layers.
# - Push the image tagged with the commit hash to the cache.

set -euo pipefail

REPOSITORY=$1
FORCE_BUILD=${2:-"false"}
DOCKERFILE=$(query_manifest dockerfile $REPOSITORY)
PROJECT_DIR=$(query_manifest projectDir $REPOSITORY)
BUILD_DIR=$(query_manifest buildDir $REPOSITORY)

echo "Repository: $REPOSITORY"
echo "Working directory: $PWD"
echo "Dockerfile: $DOCKERFILE"
echo "Build directory: $BUILD_DIR"

init_submodules $REPOSITORY

function fetch_image() {
  echo "Pulling: $1"
  if ! docker pull $1 > /dev/null 2>&1; then
    echo "Image not found: $1"
    return 1
  fi
  return 0
}

# Ensure ECR repository exists.
ensure_repo $REPOSITORY $ECR_REGION refresh_lifecycle

LAST_SUCCESSFUL_COMMIT=$(last_successful_commit $REPOSITORY)
echo "Last successful commit: $LAST_SUCCESSFUL_COMMIT"

cd $BUILD_DIR

# If we have previously successful commit, we can early out if nothing relevant has changed since.
if [[ $FORCE_BUILD == 'false' ]] && check_rebuild "$LAST_SUCCESSFUL_COMMIT" $REPOSITORY; then
  echo "No rebuild necessary. Retagging..."
  STAGES=$(cat $DOCKERFILE | sed -n -e 's/^FROM .* AS \(.*\)/\1/p')
  for STAGE in $STAGES; do
    tag_remote_image $REPOSITORY cache-$LAST_SUCCESSFUL_COMMIT-$STAGE cache-$COMMIT_HASH-$STAGE || true
  done
  tag_remote_image $REPOSITORY cache-$LAST_SUCCESSFUL_COMMIT cache-$COMMIT_HASH
  untag_remote_image $REPOSITORY tainted
  exit 0
fi

# Validate any terraform if it exists.
if [ -d $ROOT_PATH/$PROJECT_DIR/terraform ]; then
  ensure_terraform
  export TF_IN_AUTOMATION=1
  pushd $ROOT_PATH/$PROJECT_DIR/terraform
  for DIR in . $(find . -maxdepth 1 -type d); do
    pushd $DIR
    if [ -f ./main.tf ]; then
      terraform init -input=false -backend-config="key=dummy"
      terraform validate
    fi
    popd
  done
  popd
fi

# Pull latest parents that are not ours. We also do not want to pull images suffixed by _, this is how we scope intermediate build images.
echo "$DOCKERHUB_PASSWORD" | docker login -u aztecprotocolci --password-stdin
PARENTS=$(cat $DOCKERFILE | sed -n -e 's/^FROM \([^[:space:]]\+\).*/\1/p' | sed '/_$/d' | grep -v $ECR_DEPLOY_URL  | sort | uniq)
for PARENT in $PARENTS; do
  fetch_image $PARENT
done

# For each parent that's ours, pull in the latest image.
PARENTS=$(cat $DOCKERFILE | sed -n -e "s/^FROM $ECR_DEPLOY_URL\/\([^[:space:]]\+\).*/\1/p")
for PARENT in $PARENTS; do
  # Extract repository name (i.e. discard tag).
  PARENT_REPO=${PARENT%:*}
  PARENT_COMMIT_HASH=$(last_successful_commit $PARENT_REPO)
  # There must be a parent image to continue.
  if [ -z "$PARENT_COMMIT_HASH" ]; then
    echo "No parent image found for $PARENT_REPO"
    exit 1
  fi
  PARENT_IMAGE_URI=$ECR_URL/$PARENT_REPO:cache-$PARENT_COMMIT_HASH
  echo "Pulling dependency $PARENT_REPO..."
  fetch_image $PARENT_IMAGE_URI
  # Tag it to look like an official release as that's what we use in Dockerfiles.
  docker tag $PARENT_IMAGE_URI $ECR_DEPLOY_URL/$PARENT
done

# Pull, build and push each named stage to cache.
STAGE_CACHE_FROM=""
CACHE_FROM=""
STAGES=$(cat $DOCKERFILE | sed -n -e 's/^FROM .* AS \(.*\)/\1/p')
for STAGE in $STAGES; do
  # Get the last build of this stage to leverage layer caching.
  if [ -n "$LAST_SUCCESSFUL_COMMIT" ]; then
    echo "Pulling stage: $STAGE"
    STAGE_IMAGE_LAST_URI=$ECR_URL/$REPOSITORY:cache-$LAST_SUCCESSFUL_COMMIT-$STAGE
    if fetch_image $STAGE_IMAGE_LAST_URI; then
      STAGE_CACHE_FROM="--cache-from $STAGE_IMAGE_LAST_URI"
    fi
  fi

  echo "Building stage: $STAGE"
  STAGE_IMAGE_COMMIT_URI=$ECR_URL/$REPOSITORY:cache-$COMMIT_HASH-$STAGE
  # Build our dockerfile, add timing information
  docker build --target $STAGE $STAGE_CACHE_FROM -t $STAGE_IMAGE_COMMIT_URI -f $DOCKERFILE --build-arg ARG_COMMIT_HASH=$COMMIT_HASH . \
    | while read line ; do echo "$(date "+%H:%M:%S")| $line"; done

  # We don't want to have redo this stages work when building the final image. Use it as a layer cache.
  CACHE_FROM="--cache-from $STAGE_IMAGE_COMMIT_URI $CACHE_FROM"

  echo "Pushing stage: $STAGE"
  docker push $STAGE_IMAGE_COMMIT_URI > /dev/null 2>&1
  echo
done

# Pull previous image to use it as a layer cache if it exists.
if [ -n "$LAST_SUCCESSFUL_COMMIT" ]; then
  LAST_SUCCESSFUL_URI=$ECR_URL/$REPOSITORY:cache-$LAST_SUCCESSFUL_COMMIT
  echo "Pulling previous build of $REPOSITORY..."
  fetch_image $LAST_SUCCESSFUL_URI || true
  CACHE_FROM="--cache-from $LAST_SUCCESSFUL_URI $CACHE_FROM"
  echo
fi

# Build the actual image and give it a commit tag.
IMAGE_COMMIT_URI=$ECR_URL/$REPOSITORY:cache-$COMMIT_HASH
echo "Building image: $IMAGE_COMMIT_URI"
# Build our dockerfile, add timing information
docker build -t $IMAGE_COMMIT_URI -f $DOCKERFILE $CACHE_FROM --build-arg COMMIT_TAG=$COMMIT_TAG --build-arg ARG_COMMIT_HASH=$COMMIT_HASH . \
<<<<<<< HEAD
  | while read line ; do echo "$(date "+%H:%M")| $line"; done
=======
  | while read line ; do echo "$(date "+%H:%M:%S")| $line"; done
>>>>>>> 1c18cc3a
echo "Pushing image: $IMAGE_COMMIT_URI"
docker push $IMAGE_COMMIT_URI > /dev/null 2>&1
untag_remote_image $REPOSITORY tainted<|MERGE_RESOLUTION|>--- conflicted
+++ resolved
@@ -149,11 +149,7 @@
 echo "Building image: $IMAGE_COMMIT_URI"
 # Build our dockerfile, add timing information
 docker build -t $IMAGE_COMMIT_URI -f $DOCKERFILE $CACHE_FROM --build-arg COMMIT_TAG=$COMMIT_TAG --build-arg ARG_COMMIT_HASH=$COMMIT_HASH . \
-<<<<<<< HEAD
-  | while read line ; do echo "$(date "+%H:%M")| $line"; done
-=======
   | while read line ; do echo "$(date "+%H:%M:%S")| $line"; done
->>>>>>> 1c18cc3a
 echo "Pushing image: $IMAGE_COMMIT_URI"
 docker push $IMAGE_COMMIT_URI > /dev/null 2>&1
 untag_remote_image $REPOSITORY tainted