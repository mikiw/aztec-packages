---
title: History of blockchain privacy
---

import Image from "@theme/IdealImage";

# A brief history of blockchain privacy

<Image img={require("/img/comparison.png")} />

---

## Bitcoin

The original blockchain.

**Programmability**:

- None.
- Transfer bitcoin only.

**Privacy**:

- None.

---

## Ethereum

**Programmability**:

- Turing complete smart contracts.

**Privacy**:

- Originally: None.
- Now:
  - some specific apps on L1
  - some specific apps, deployed via L2, like zk.money and Aztec Connect.

---

## ZCash

**Programmability**:

- None.
- Transfer ZCash only.

**Privacy**:

- Transfers of shielded zcash are private.

---

## zk.money

**Programmability**:

- Any custom ERC20 token (on Ethereum L1) can be deposited to L2, transferred within L2, and withdrawn from L2.

**Privacy**:

- Transfers of the ERC20 tokens within the L2 are private.

---

## Aztec Connect

<<<<<<< HEAD
**Programmability**:

- The functionality of zk.money, plus:
- Tokens can be sent from the L2 shielded pool to many L1 DeFi contracts, and the resulting tokens can be re-shielded. This gives anonymity to L1 DeFi users.

**Privacy**:

- Transfers of the ERC20 tokens within the L2 are private.
- User DeFi interactions are anonymous.
=======
**Programmability**:  
- The functionality of zk.money, plus:  
- Tokens can be sent from the L2 shielded pool to many L1 defi contracts, and the resulting tokens can be re-shielded. This gives privacy to L1 defi users.

**Privacy**:  
- Transfers of the ERC20 tokens within the L2 are private.  
- User defi interactions are private.
>>>>>>> 7042bc61

---

## Aztec

**Programmability**:

- Fully programmable private smart contracts:
  - Private functions which can edit general private state
  - Cheap L2 public functions
  - L1 (public) functions.

**Privacy**:

- Executing private functions grants:
  - Function privacy
  - Input privacy
  - User privacy
- Executing a private function which calls a public function grants varying degrees of privacy, depending on the application someone deploys. (Similar to how deposits and withdrawals to/from shielded pools can leak privacy).<|MERGE_RESOLUTION|>--- conflicted
+++ resolved
@@ -67,7 +67,6 @@
 
 ## Aztec Connect
 
-<<<<<<< HEAD
 **Programmability**:
 
 - The functionality of zk.money, plus:
@@ -77,15 +76,6 @@
 
 - Transfers of the ERC20 tokens within the L2 are private.
 - User DeFi interactions are anonymous.
-=======
-**Programmability**:  
-- The functionality of zk.money, plus:  
-- Tokens can be sent from the L2 shielded pool to many L1 defi contracts, and the resulting tokens can be re-shielded. This gives privacy to L1 defi users.
-
-**Privacy**:  
-- Transfers of the ERC20 tokens within the L2 are private.  
-- User defi interactions are private.
->>>>>>> 7042bc61
 
 ---
 
