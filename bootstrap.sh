--- conflicted
+++ resolved
@@ -34,44 +34,5 @@
   exit 1
 fi
 
-<<<<<<< HEAD
-#circuits/cpp/bootstrap.sh
-
-if [ "$(uname)" = "Darwin" ]; then
-  # works around https://github.com/AztecProtocol/aztec3-packages/issues/158
-  echo "Note: not sourcing nvm on Mac, see github #158"
-else
-  \. ~/.nvm/nvm.sh
-fi
-nvm install
-
-cd yarn-project
-yarn install --immutable
-
-# Build the necessary dependencies for noir contracts typegen.
-for DIR in foundation noir-compiler circuits.js; do
-  echo "Building $DIR..."
-  cd $DIR
-  yarn build
-  cd ..
-done
-
-# Run remake bindings before building noir contracts or l1 contracts as they depend on files created by it.
-yarn --cwd circuits.js remake-bindings
-yarn --cwd circuits.js remake-constants
-
-(cd noir-contracts && ./bootstrap.sh)
-(cd .. && l1-contracts/bootstrap.sh)
-
-# Until we push .yarn/cache, we still need to install.
-yarn
-# We do not need to build individual packages, yarn build will build the root tsconfig.json
-yarn build
-cd ..
-
-echo
-echo "Success! You could now run e.g.: ./scripts/tmux-splits e2e_deploy_contract"
-=======
 circuits/cpp/bootstrap.sh
-yarn-project/bootstrap.sh
->>>>>>> 942f7058
+yarn-project/bootstrap.sh