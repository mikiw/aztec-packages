#pragma once

#include "../../common/assert.hpp"
#include "./affine_element.hpp"
#include "./element.hpp"
#include "./wnaf.hpp"
#include "barretenberg/common/constexpr_utils.hpp"
<<<<<<< HEAD
#include "barretenberg/crypto/blake3s/blake3s.hpp"
=======
#include "barretenberg/crypto/sha256/sha256.hpp"
>>>>>>> b4ad8f38
#include <array>
#include <cinttypes>
#include <cstdint>
#include <cstdio>
#include <cstdlib>
namespace barretenberg {

/**
 * @brief group class. Represents an elliptic curve group element.
 * Group is parametrised by coordinate_field and subgroup_field
 *
 * Note: Currently subgroup checks are NOT IMPLEMENTED
 * Our current Plonk implementation uses G1 points that have a cofactor of 1.
 * All G2 points are precomputed (generator [1]_2 and trusted setup point [x]_2).
 * Explicitly assume precomputed points are valid members of the prime-order subgroup for G2.
 *
 * @tparam coordinate_field
 * @tparam subgroup_field
 * @tparam GroupParams
 */
template <typename _coordinate_field, typename _subgroup_field, typename GroupParams> class group {
  public:
    // hoist coordinate_field, subgroup_field into the public namespace
    using coordinate_field = _coordinate_field;
    using subgroup_field = _subgroup_field;
    using element = group_elements::element<coordinate_field, subgroup_field, GroupParams>;
    using affine_element = group_elements::affine_element<coordinate_field, subgroup_field, GroupParams>;
    using Fq = coordinate_field;
    using Fr = subgroup_field;
    static constexpr bool USE_ENDOMORPHISM = GroupParams::USE_ENDOMORPHISM;
    static constexpr bool has_a = GroupParams::has_a;

    static constexpr element one{ GroupParams::one_x, GroupParams::one_y, coordinate_field::one() };
    static constexpr element point_at_infinity = one.set_infinity();
    static constexpr affine_element affine_one{ GroupParams::one_x, GroupParams::one_y };
    static constexpr affine_element affine_point_at_infinity = affine_one.set_infinity();
    static constexpr coordinate_field curve_a = GroupParams::a;
    static constexpr coordinate_field curve_b = GroupParams::b;

<<<<<<< HEAD
    /**
     * @brief Derives generator points via hash-to-curve
     *
     * ALGORITHM DESCRIPTION:
     *      1. Each generator has an associated "generator index" described by its location in the vector
     *      2. a 64-byte preimage buffer is generated with the following structure:
     *          bytes 0-31: BLAKE3 hash of domain_separator
     *          bytes 32-63: generator index in big-endian form
     *      3. The hash-to-curve algorithm is used to hash the above into a group element:
     *           a. iterate `count` upwards from `0`
     *           b. append `count` to the preimage buffer as a 32-byte integer in big-endian form
     *           c. compute BLAKE3 hash of concat(preimage buffer, 0)
     *           d. compute BLAKE3 hash of concat(preimage buffer, 1)
     *           e. interpret (c, d) as (hi, low) limbs of a 512-bit integer
     *           f. reduce 512-bit integer modulo coordinate_field to produce x-coordinate
     *           g. attempt to derive y-coordinate. If not successful go to step (a) and continue
     *           h. if parity of y-coordinate's least significant bit does not match parity of most significant bit of
     *              (d), invert y-coordinate.
     *           j. return (x, y)
     *
     * NOTE: The domain separator is included to ensure that it is possible to derive independent sets of
     * index-addressable generators. NOTE: we produce 64 bytes of BLAKE3 output when producing x-coordinate field
     * element, to ensure that x-coordinate is uniformly randomly distributed in the field. Using a 256-bit input adds
     * significant bias when reducing modulo a ~256-bit coordinate_field NOTE: We ensure y-parity is linked to preimage
     * hash because there is no canonical deterministic square root algorithm (i.e. if a field element has a square
     * root, there are two of them and `field::sqrt` may return either one)
     * @param num_generators
     * @param domain_separator
     * @return std::vector<affine_element>
     */
    inline static constexpr std::vector<affine_element> derive_generators(
        const std::vector<uint8_t>& domain_separator_bytes,
        const size_t num_generators,
        const size_t starting_index = 0)
=======
    // TODO(@zac-wiliamson #2341 remove this method once we migrate to new hash standard)
    // (and rename derive_generators_secure to derive_generators)
    template <size_t N> static inline auto derive_generators()
>>>>>>> b4ad8f38
    {
        std::vector<affine_element> result;
        const auto domain_hash = blake3::blake3s_constexpr(&domain_separator_bytes[0], domain_separator_bytes.size());
        std::vector<uint8_t> generator_preimage;
        generator_preimage.reserve(64);
        std::copy(domain_hash.begin(), domain_hash.end(), std::back_inserter(generator_preimage));
        for (size_t i = 0; i < 32; ++i) {
            generator_preimage.emplace_back(0);
        }
        for (size_t i = starting_index; i < starting_index + num_generators; ++i) {
            auto generator_index = static_cast<uint32_t>(i);
            uint32_t mask = 0xff;
            generator_preimage[32] = static_cast<uint8_t>(generator_index >> 24);
            generator_preimage[33] = static_cast<uint8_t>((generator_index >> 16) & mask);
            generator_preimage[34] = static_cast<uint8_t>((generator_index >> 8) & mask);
            generator_preimage[35] = static_cast<uint8_t>(generator_index & mask);
            result.push_back(affine_element::hash_to_curve(generator_preimage));
        }
        return result;
    }

    inline static constexpr std::vector<affine_element> derive_generators(const std::string_view& domain_separator,
                                                                          const size_t num_generators,
                                                                          const size_t starting_index = 0)
    {
        std::vector<uint8_t> domain_bytes;
        for (char i : domain_separator) {
            domain_bytes.emplace_back(static_cast<unsigned char>(i));
        }
        return derive_generators(domain_bytes, num_generators, starting_index);
    }

    /**
     * @brief Derives generator points via hash-to-curve
     *
     * ALGORITHM DESCRIPTION:
     *      1. Each generator has an associated "generator index" described by its location in the vector
     *      2. a 64-byte preimage buffer is generated with the following structure:
     *          bytes 0-31: SHA256 hash of domain_separator
     *          bytes 32-63: generator index in big-endian form
     *      3. The hash-to-curve algorithm is used to hash the above into a group element:
     *           a. iterate `count` upwards from `0`
     *           b. append `count` to the preimage buffer as a 32-byte integer in big-endian form
     *           c. compute SHA256 hash of concat(preimage buffer, 0)
     *           d. compute SHA256 hash of concat(preimage buffer, 1)
     *           e. interpret (c, d) as (hi, low) limbs of a 512-bit integer
     *           f. reduce 512-bit integer modulo coordinate_field to produce x-coordinate
     *           g. attempt to derive y-coordinate. If not successful go to step (a) and continue
     *           h. if parity of y-coordinate's least significant bit does not match parity of most significant bit of
     *              (d), invert y-coordinate.
     *           j. return (x, y)
     *
     * NOTE: The domain separator is included to ensure that it is possible to derive independent sets of
     * index-addressable generators. NOTE: we produce 64 bytes of SHA256 output when producing x-coordinate field
     * element, to ensure that x-coordinate is uniformly randomly distributed in the field. Using a 256-bit input adds
     * significant bias when reducing modulo a ~256-bit coordinate_field NOTE: We ensure y-parity is linked to preimage
     * hash because there is no canonical deterministic square root algorithm (i.e. if a field element has a square
     * root, there are two of them and `field::sqrt` may return either one)
     * @param num_generators
     * @param domain_separator
     * @return std::vector<affine_element>
     */
    inline static std::vector<affine_element> derive_generators_secure(const std::vector<uint8_t>& domain_separator,
                                                                       const size_t num_generators,
                                                                       const size_t starting_index = 0)
    {
        std::vector<affine_element> result;
        std::array<uint8_t, 32> domain_hash = sha256::sha256(domain_separator);
        std::vector<uint8_t> generator_preimage;
        generator_preimage.reserve(64);
        std::copy(domain_hash.begin(), domain_hash.end(), std::back_inserter(generator_preimage));
        for (size_t i = 0; i < 32; ++i) {
            generator_preimage.emplace_back(0);
        }
        for (size_t i = starting_index; i < starting_index + num_generators; ++i) {
            auto generator_index = static_cast<uint32_t>(i);
            uint32_t mask = 0xff;
            generator_preimage[32] = static_cast<uint8_t>(generator_index >> 24);
            generator_preimage[33] = static_cast<uint8_t>((generator_index >> 16) & mask);
            generator_preimage[34] = static_cast<uint8_t>((generator_index >> 8) & mask);
            generator_preimage[35] = static_cast<uint8_t>(generator_index & mask);
            result.push_back(affine_element::hash_to_curve(generator_preimage));
        }
        return result;
    }

    inline static affine_element get_secure_generator_from_index(size_t generator_index,
                                                                 const std::string& domain_separator)
    {
        std::array<uint8_t, 32> domain_hash = sha256::sha256(domain_separator);
        std::vector<uint8_t> generator_preimage;
        generator_preimage.reserve(64);
        std::copy(domain_hash.begin(), domain_hash.end(), std::back_inserter(generator_preimage));
        for (size_t i = 0; i < 32; ++i) {
            generator_preimage.emplace_back(0);
        }
        auto gen_idx = static_cast<uint32_t>(generator_index);
        uint32_t mask = 0xff;
        generator_preimage[32] = static_cast<uint8_t>(gen_idx >> 24);
        generator_preimage[33] = static_cast<uint8_t>((gen_idx >> 16) & mask);
        generator_preimage[34] = static_cast<uint8_t>((gen_idx >> 8) & mask);
        generator_preimage[35] = static_cast<uint8_t>(gen_idx & mask);
        return affine_element::hash_to_curve(generator_preimage);
    }

    BBERG_INLINE static void conditional_negate_affine(const affine_element* src,
                                                       affine_element* dest,
                                                       uint64_t predicate);
};

} // namespace barretenberg

#ifdef DISABLE_SHENANIGANS
#include "group_impl_int128.tcc"
#else
#include "group_impl_asm.tcc"
#endif<|MERGE_RESOLUTION|>--- conflicted
+++ resolved
@@ -5,11 +5,7 @@
 #include "./element.hpp"
 #include "./wnaf.hpp"
 #include "barretenberg/common/constexpr_utils.hpp"
-<<<<<<< HEAD
 #include "barretenberg/crypto/blake3s/blake3s.hpp"
-=======
-#include "barretenberg/crypto/sha256/sha256.hpp"
->>>>>>> b4ad8f38
 #include <array>
 #include <cinttypes>
 #include <cstdint>
@@ -49,7 +45,6 @@
     static constexpr coordinate_field curve_a = GroupParams::a;
     static constexpr coordinate_field curve_b = GroupParams::b;
 
-<<<<<<< HEAD
     /**
      * @brief Derives generator points via hash-to-curve
      *
@@ -60,7 +55,7 @@
      *          bytes 32-63: generator index in big-endian form
      *      3. The hash-to-curve algorithm is used to hash the above into a group element:
      *           a. iterate `count` upwards from `0`
-     *           b. append `count` to the preimage buffer as a 32-byte integer in big-endian form
+     *           b. append `count` to the preimage buffer as a 1-byte integer in big-endian form
      *           c. compute BLAKE3 hash of concat(preimage buffer, 0)
      *           d. compute BLAKE3 hash of concat(preimage buffer, 1)
      *           e. interpret (c, d) as (hi, low) limbs of a 512-bit integer
@@ -70,6 +65,8 @@
      *              (d), invert y-coordinate.
      *           j. return (x, y)
      *
+     * NOTE: In step 3b it is sufficient to use 1 byte to store `count`.
+     *       Step 3 has a 50% chance of returning, the probability of `count` exceeding 256 is 1 in 2^256
      * NOTE: The domain separator is included to ensure that it is possible to derive independent sets of
      * index-addressable generators. NOTE: we produce 64 bytes of BLAKE3 output when producing x-coordinate field
      * element, to ensure that x-coordinate is uniformly randomly distributed in the field. Using a 256-bit input adds
@@ -84,11 +81,6 @@
         const std::vector<uint8_t>& domain_separator_bytes,
         const size_t num_generators,
         const size_t starting_index = 0)
-=======
-    // TODO(@zac-wiliamson #2341 remove this method once we migrate to new hash standard)
-    // (and rename derive_generators_secure to derive_generators)
-    template <size_t N> static inline auto derive_generators()
->>>>>>> b4ad8f38
     {
         std::vector<affine_element> result;
         const auto domain_hash = blake3::blake3s_constexpr(&domain_separator_bytes[0], domain_separator_bytes.size());
