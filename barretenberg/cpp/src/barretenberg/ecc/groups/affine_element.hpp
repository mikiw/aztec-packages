#pragma once
#include "barretenberg/ecc/curves/bn254/fq2.hpp"
#include "barretenberg/numeric/uint256/uint256.hpp"
#include "barretenberg/serialize/msgpack.hpp"
#include <type_traits>
#include <vector>

namespace barretenberg::group_elements {
<<<<<<< HEAD

template <typename T>
concept SupportsHashToCurve = T::can_hash_to_curve;

=======
template <typename T>
concept SupportsHashToCurve = T::can_hash_to_curve;
>>>>>>> b4ad8f38
template <typename Fq, typename Fr, typename Params> class alignas(64) affine_element {
  public:
    using in_buf = const uint8_t*;
    using vec_in_buf = const uint8_t*;
    using out_buf = uint8_t*;
    using vec_out_buf = uint8_t**;

    affine_element() noexcept = default;
    ~affine_element() noexcept = default;

    constexpr affine_element(const Fq& a, const Fq& b) noexcept;

    constexpr affine_element(const affine_element& other) noexcept;

    constexpr affine_element(affine_element&& other) noexcept;

    static constexpr affine_element one() noexcept { return { Params::one_x, Params::one_y }; };

    /**
     * @brief Reconstruct a point in affine coordinates from compressed form.
     * @details #LARGE_MODULUS_AFFINE_POINT_COMPRESSION Point compression is only implemented for curves of a prime
     * field F_p with p using < 256 bits.  One possiblity for extending to a 256-bit prime field:
     * https://patents.google.com/patent/US6252960B1/en.
     *
     * @param compressed compressed point
     * @return constexpr affine_element
     */
    template <typename BaseField = Fq,
              typename CompileTimeEnabled = std::enable_if_t<(BaseField::modulus >> 255) == uint256_t(0), void>>
    static constexpr affine_element from_compressed(const uint256_t& compressed) noexcept;

    /**
     * @brief Reconstruct a point in affine coordinates from compressed form.
     * @details #LARGE_MODULUS_AFFINE_POINT_COMPRESSION Point compression is implemented for curves of a prime
     * field F_p with p being 256 bits.
     * TODO(Suyash): Check with kesha if this is correct.
     *
     * @param compressed compressed point
     * @return constexpr affine_element
     */
    template <typename BaseField = Fq,
              typename CompileTimeEnabled = std::enable_if_t<(BaseField::modulus >> 255) == uint256_t(1), void>>
    static constexpr std::array<affine_element, 2> from_compressed_unsafe(const uint256_t& compressed) noexcept;

    constexpr affine_element& operator=(const affine_element& other) noexcept;

    constexpr affine_element& operator=(affine_element&& other) noexcept;

    constexpr affine_element operator+(const affine_element& other) const noexcept;

    template <typename BaseField = Fq,
              typename CompileTimeEnabled = std::enable_if_t<(BaseField::modulus >> 255) == uint256_t(0), void>>
    [[nodiscard]] constexpr uint256_t compress() const noexcept;

    static affine_element infinity();
    constexpr affine_element set_infinity() const noexcept;
    constexpr void self_set_infinity() noexcept;

    [[nodiscard]] constexpr bool is_point_at_infinity() const noexcept;

    [[nodiscard]] constexpr bool on_curve() const noexcept;

    static constexpr std::optional<affine_element> derive_from_x_coordinate(const Fq& x, bool sign_bit) noexcept;

    /**
     * @brief Samples a random point on the curve.
     *
     * @return A randomly chosen point on the curve
     */
    static affine_element random_element(numeric::random::Engine* engine = nullptr) noexcept;

    /**
     * @brief Hash a seed value to curve.
     *
     * TODO document algorithm!
     * @return A point on the curve corresponding to the given seed
     */
<<<<<<< HEAD
    static constexpr affine_element hash_to_curve(const std::vector<uint8_t>& seed, uint8_t attempt_count = 0) noexcept
=======
    template <typename = typename std::enable_if<Params::can_hash_to_curve>>
    static affine_element hash_to_curve(uint64_t seed) noexcept;

    static affine_element hash_to_curve(const std::vector<uint8_t>& seed, uint8_t attempt_count = 0) noexcept
>>>>>>> b4ad8f38
        requires SupportsHashToCurve<Params>;

    constexpr bool operator==(const affine_element& other) const noexcept;

    constexpr affine_element operator-() const noexcept { return { x, -y }; }

    constexpr bool operator>(const affine_element& other) const noexcept;
    constexpr bool operator<(const affine_element& other) const noexcept { return (other > *this); }

    /**
     * @brief Serialize the point to the given buffer
     *
     * @details We support serializing the point at infinity for curves defined over a barretenberg::field (i.e., a
     * native field of prime order) and for points of barretenberg::g2.
     *
     * @warning This will need to be updated if we serialize points over composite-order fields other than fq2!
     *
     */
    static void serialize_to_buffer(const affine_element& value, uint8_t* buffer)
    {
        if (value.is_point_at_infinity()) {
            if constexpr (Fq::modulus.get_msb() == 255) {
                write(buffer, uint256_t(0));
                write(buffer, Fq::modulus);
            } else {
                write(buffer, uint256_t(0));
                write(buffer, uint256_t(1) << 255);
            }
        } else {
            Fq::serialize_to_buffer(value.y, buffer);
            Fq::serialize_to_buffer(value.x, buffer + sizeof(Fq));
        }
    }

    /**
     * @brief Restore point from a buffer
     *
     * @param buffer Buffer from which we deserialize the point
     *
     * @return Deserialized point
     *
     * @details We support serializing the point at infinity for curves defined over a barretenberg::field (i.e., a
     * native field of prime order) and for points of barretenberg::g2.
     *
     * @warning This will need to be updated if we serialize points over composite-order fields other than fq2!
     */
    static affine_element serialize_from_buffer(uint8_t* buffer)
    {
        affine_element result;

        // need to read a raw uint256_t to avoid reductions so we can check whether the point is the point at infinity
        auto raw_x = from_buffer<uint256_t>(buffer + sizeof(Fq));

        if constexpr (Fq::modulus.get_msb() == 255) {
            if (raw_x == Fq::modulus) {
                result.y = Fq::zero();
                result.x.data[0] = raw_x.data[0];
                result.x.data[1] = raw_x.data[1];
                result.x.data[2] = raw_x.data[2];
                result.x.data[3] = raw_x.data[3];
            } else {
                result.y = Fq::serialize_from_buffer(buffer);
                result.x = Fq(raw_x);
            }
        } else {
            if (raw_x.get_msb() == 255) {
                result.y = Fq::zero();
                result.x = Fq::zero();
                result.self_set_infinity();
            } else {
                // conditional here to avoid reading the same data twice in case of a field of prime order
                if constexpr (std::is_same<Fq, fq2>::value) {
                    result.y = Fq::serialize_from_buffer(buffer);
                    result.x = Fq::serialize_from_buffer(buffer + sizeof(Fq));
                } else {
                    result.y = Fq::serialize_from_buffer(buffer);
                    result.x = Fq(raw_x);
                }
            }
        }
        return result;
    }

    /**
     * @brief Serialize the point to a byte vector
     *
     * @return Vector with serialized representation of the point
     */
    [[nodiscard]] inline std::vector<uint8_t> to_buffer() const
    {
        std::vector<uint8_t> buffer(sizeof(affine_element));
        affine_element::serialize_to_buffer(*this, &buffer[0]);
        return buffer;
    }

    friend std::ostream& operator<<(std::ostream& os, const affine_element& a)
    {
        os << "{ " << a.x << ", " << a.y << " }";
        return os;
    }
    Fq x;
    Fq y;
    // for serialization: update with new fields
    MSGPACK_FIELDS(x, y);
};
} // namespace barretenberg::group_elements

#include "./affine_element_impl.hpp"<|MERGE_RESOLUTION|>--- conflicted
+++ resolved
@@ -6,15 +6,8 @@
 #include <vector>
 
 namespace barretenberg::group_elements {
-<<<<<<< HEAD
-
 template <typename T>
 concept SupportsHashToCurve = T::can_hash_to_curve;
-
-=======
-template <typename T>
-concept SupportsHashToCurve = T::can_hash_to_curve;
->>>>>>> b4ad8f38
 template <typename Fq, typename Fr, typename Params> class alignas(64) affine_element {
   public:
     using in_buf = const uint8_t*;
@@ -92,14 +85,7 @@
      * TODO document algorithm!
      * @return A point on the curve corresponding to the given seed
      */
-<<<<<<< HEAD
     static constexpr affine_element hash_to_curve(const std::vector<uint8_t>& seed, uint8_t attempt_count = 0) noexcept
-=======
-    template <typename = typename std::enable_if<Params::can_hash_to_curve>>
-    static affine_element hash_to_curve(uint64_t seed) noexcept;
-
-    static affine_element hash_to_curve(const std::vector<uint8_t>& seed, uint8_t attempt_count = 0) noexcept
->>>>>>> b4ad8f38
         requires SupportsHashToCurve<Params>;
 
     constexpr bool operator==(const affine_element& other) const noexcept;
