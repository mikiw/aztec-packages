#pragma once
// #include "barretenberg/plonk/proof_system/constants.hpp"
// #include "barretenberg/plonk/proof_system/types/polynomial_manifest.hpp"
// #include "barretenberg/plonk/proof_system/types/prover_settings.hpp"
#include "barretenberg/polynomials/polynomial.hpp"
#include "barretenberg/proof_system/op_queue/ecc_op_queue.hpp"
#include "barretenberg/proof_system/plookup_tables/plookup_tables.hpp"
#include "barretenberg/proof_system/plookup_tables/types.hpp"
#include "barretenberg/proof_system/types/circuit_type.hpp"
#include "barretenberg/proof_system/types/merkle_hash_type.hpp"
#include "barretenberg/proof_system/types/pedersen_commitment_type.hpp"
#include "circuit_builder_base.hpp"
#include <optional>

namespace proof_system {

using namespace barretenberg;

template <typename Arithmetization>
class UltraCircuitBuilder_ : public CircuitBuilderBase<typename Arithmetization::FF> {
  public:
<<<<<<< HEAD
    using Base = CircuitBuilderBase<arithmetization::Ultra<FF>>;
=======
    using FF = typename Arithmetization::FF;
    static constexpr size_t NUM_WIRES = Arithmetization::NUM_WIRES;
    // Keeping NUM_WIRES, at least temporarily, for backward compatibility
    static constexpr size_t program_width = Arithmetization::NUM_WIRES;
    static constexpr size_t num_selectors = Arithmetization::num_selectors;
    std::vector<std::string> selector_names = Arithmetization::selector_names;

>>>>>>> 7b0d0767
    static constexpr std::string_view NAME_STRING = "UltraArithmetization";
    static constexpr CircuitType CIRCUIT_TYPE = CircuitType::ULTRA;
    static constexpr size_t NUM_WIRES = Base::NUM_WIRES;
    static constexpr merkle::HashType merkle_hash_type = merkle::HashType::LOOKUP_PEDERSEN;
    static constexpr pedersen::CommitmentType commitment_type = pedersen::CommitmentType::FIXED_BASE_PEDERSEN;
    static constexpr size_t UINT_LOG2_BASE = 6; // DOCTODO: explain what this is, or rename.
    // The plookup range proof requires work linear in range size, thus cannot be used directly for
    // large ranges such as 2^64. For such ranges the element will be decomposed into smaller
    // chuncks according to the parameter below
    static constexpr size_t DEFAULT_PLOOKUP_RANGE_BITNUM = 14;
    static constexpr size_t DEFAULT_PLOOKUP_RANGE_STEP_SIZE = 3;
    static constexpr size_t DEFAULT_PLOOKUP_RANGE_SIZE = (1 << DEFAULT_PLOOKUP_RANGE_BITNUM) - 1;
    static constexpr size_t DEFAULT_NON_NATIVE_FIELD_LIMB_BITS = 68;
    static constexpr uint32_t UNINITIALIZED_MEMORY_RECORD = UINT32_MAX;
    static constexpr size_t NUMBER_OF_GATES_PER_RAM_ACCESS = 2;
    static constexpr size_t NUMBER_OF_ARITHMETIC_GATES_PER_RAM_ARRAY = 1;
    static constexpr size_t NUM_RESERVED_GATES = 4;
    // number of gates created per non-native field operation in process_non_native_field_multiplications
    static constexpr size_t GATES_PER_NON_NATIVE_FIELD_MULTIPLICATION_ARITHMETIC = 7;

    struct non_native_field_witnesses {
        // first 4 array elements = limbs
        // 5th element = prime basis limb
        std::array<uint32_t, 5> a;
        std::array<uint32_t, 5> b;
        std::array<uint32_t, 5> q;
        std::array<uint32_t, 5> r;
        std::array<FF, 5> neg_modulus;
        FF modulus;
    };

    enum AUX_SELECTORS {
        NONE,
        LIMB_ACCUMULATE_1,
        LIMB_ACCUMULATE_2,
        NON_NATIVE_FIELD_1,
        NON_NATIVE_FIELD_2,
        NON_NATIVE_FIELD_3,
        RAM_CONSISTENCY_CHECK,
        ROM_CONSISTENCY_CHECK,
        RAM_TIMESTAMP_CHECK,
        ROM_READ,
        RAM_READ,
        RAM_WRITE,
    };

    struct RangeList {
        uint64_t target_range;
        uint32_t range_tag;
        uint32_t tau_tag;
        std::vector<uint32_t> variable_indices;
        bool operator==(const RangeList& other) const noexcept
        {
            return target_range == other.target_range && range_tag == other.range_tag && tau_tag == other.tau_tag &&
                   variable_indices == other.variable_indices;
        }
    };

    /**
     * @brief A ROM memory record that can be ordered
     *
     *
     */
    struct RomRecord {
        uint32_t index_witness = 0;
        uint32_t value_column1_witness = 0;
        uint32_t value_column2_witness = 0;
        uint32_t index = 0;
        uint32_t record_witness = 0;
        size_t gate_index = 0;
        bool operator<(const RomRecord& other) const { return index < other.index; }
        bool operator==(const RomRecord& other) const noexcept
        {
            return index_witness == other.index_witness && value_column1_witness == other.value_column1_witness &&
                   value_column2_witness == other.value_column2_witness && index == other.index &&
                   record_witness == other.record_witness && gate_index == other.gate_index;
        }
    };

    /**
     * @brief A RAM memory record that can be ordered
     *
     *
     */
    struct RamRecord {
        enum AccessType {
            READ,
            WRITE,
        };
        uint32_t index_witness = 0;
        uint32_t timestamp_witness = 0;
        uint32_t value_witness = 0;
        uint32_t index = 0;
        uint32_t timestamp = 0;
        AccessType access_type = AccessType::READ; // read or write?
        uint32_t record_witness = 0;
        size_t gate_index = 0;
        bool operator<(const RamRecord& other) const
        {
            bool index_test = (index) < (other.index);
            return index_test || (index == other.index && timestamp < other.timestamp);
        }
        bool operator==(const RamRecord& other) const noexcept
        {
            return index_witness == other.index_witness && timestamp_witness == other.timestamp_witness &&
                   value_witness == other.value_witness && index == other.index && timestamp == other.timestamp &&
                   access_type == other.access_type && record_witness == other.record_witness &&
                   gate_index == other.gate_index;
        }
    };

    /**
     * @brief Each ram array is an instance of memory transcript. It saves values and indexes for a particular memory
     * array
     *
     *
     */
    struct RamTranscript {
        // Contains the value of each index of the array
        std::vector<uint32_t> state;

        // A vector of records, each of which contains:
        // + The constant witness with the index
        // + The value in the memory slot
        // + The actual index value
        std::vector<RamRecord> records;

        // used for RAM records, to compute the timestamp when performing a read/write
        size_t access_count = 0;
        // Used to check that the state hasn't changed in tests
        bool operator==(const RamTranscript& other) const noexcept
        {
            return (state == other.state && records == other.records && access_count == other.access_count);
        }
    };

    /**
     * @brief Each rom array is an instance of memory transcript. It saves values and indexes for a particular memory
     * array
     *
     *
     */
    struct RomTranscript {
        // Contains the value of each index of the array
        std::vector<std::array<uint32_t, 2>> state;

        // A vector of records, each of which contains:
        // + The constant witness with the index
        // + The value in the memory slot
        // + The actual index value
        std::vector<RomRecord> records;

        // Used to check that the state hasn't changed in tests
        bool operator==(const RomTranscript& other) const noexcept
        {
            return (state == other.state && records == other.records);
        }
    };

    /**
     * @brief Used to store instructions to create partial_non_native_field_multiplication gates.
     *        We want to cache these (and remove duplicates) as the stdlib code can end up multiplying the same inputs
     * repeatedly.
     */
    struct cached_partial_non_native_field_multiplication {
        std::array<uint32_t, 5> a;
        std::array<uint32_t, 5> b;
        FF lo_0;
        FF hi_0;
        FF hi_1;

        bool operator==(const cached_partial_non_native_field_multiplication& other) const
        {
            bool valid = true;
            for (size_t i = 0; i < 5; ++i) {
                valid = valid && (a[i] == other.a[i]);
                valid = valid && (b[i] == other.b[i]);
            }
            return valid;
        }

        bool operator<(const cached_partial_non_native_field_multiplication& other) const
        {
            if (a < other.a) {
                return true;
            }
            if (a == other.a) {
                if (b < other.b) {
                    return true;
                }
            }
            return false;
        }
    };

    struct non_native_field_multiplication_cross_terms {
        uint32_t lo_0_idx;
        uint32_t lo_1_idx;
        uint32_t hi_0_idx;
        uint32_t hi_1_idx;
        uint32_t hi_2_idx;
        uint32_t hi_3_idx;
    };

    /**
     * @brief CircuitDataBackup is a structure we use to store all the information about the circuit that is needed
     * to restore it back to a pre-finalized state
     * @details In check_circuit method in UltraCircuitBuilder we want to check that the whole circuit works,
     * but ultra circuits need to have ram, rom and range gates added in the end for the check to be complete as
     * well as the set permutation check, so we finalize the circuit when we check it. This structure allows us to
     * restore the circuit to the state before the finalization.
     */
    struct CircuitDataBackup {
        using WireVector = std::vector<uint32_t, barretenberg::ContainerSlabAllocator<uint32_t>>;
        using SelectorVector = std::vector<FF, barretenberg::ContainerSlabAllocator<FF>>;

        std::vector<uint32_t> public_inputs;
        std::vector<FF> variables;
        // index of next variable in equivalence class (=REAL_VARIABLE if you're last)
        std::vector<uint32_t> next_var_index;
        // index of  previous variable in equivalence class (=FIRST if you're in a cycle alone)
        std::vector<uint32_t> prev_var_index;
        // indices of corresponding real variables
        std::vector<uint32_t> real_variable_index;
        std::vector<uint32_t> real_variable_tags;
        std::map<FF, uint32_t> constant_variable_indices;
        WireVector w_l;
        WireVector w_r;
        WireVector w_o;
        WireVector w_4;
        SelectorVector q_m;
        SelectorVector q_c;
        SelectorVector q_1;
        SelectorVector q_2;
        SelectorVector q_3;
        SelectorVector q_4;
        SelectorVector q_arith;
        SelectorVector q_sort;
        SelectorVector q_elliptic;
        SelectorVector q_aux;
        SelectorVector q_lookup_type;
        uint32_t current_tag = DUMMY_TAG;
        std::map<uint32_t, uint32_t> tau;

        std::vector<RamTranscript> ram_arrays;
        std::vector<RomTranscript> rom_arrays;

        std::vector<uint32_t> memory_read_records;
        std::vector<uint32_t> memory_write_records;
        std::map<uint64_t, RangeList> range_lists;

        std::vector<UltraCircuitBuilder_::cached_partial_non_native_field_multiplication>
            cached_partial_non_native_field_multiplications;

        size_t num_gates;
        bool circuit_finalised = false;
        /**
         * @brief Stores the state of everything logic-related in the builder.
         *
         * @details We need this function for tests. Specifically, to ensure that we are not changing anything in
         * check_circuit
         *
         * @param builder
         * @return CircuitDataBackup
         */
        template <typename CircuitBuilder> static CircuitDataBackup store_full_state(const CircuitBuilder& builder)
        {
            CircuitDataBackup stored_state;
            stored_state.public_inputs = builder.public_inputs;
            stored_state.variables = builder.variables;

            stored_state.next_var_index = builder.next_var_index;

            stored_state.prev_var_index = builder.prev_var_index;

            stored_state.real_variable_index = builder.real_variable_index;
            stored_state.real_variable_tags = builder.real_variable_tags;
            stored_state.constant_variable_indices = builder.constant_variable_indices;
            stored_state.w_l = builder.w_l;
            stored_state.w_r = builder.w_r;
            stored_state.w_o = builder.w_o;
            stored_state.w_4 = builder.w_4;
            stored_state.q_m = builder.q_m;
            stored_state.q_c = builder.q_c;
            stored_state.q_1 = builder.q_1;
            stored_state.q_2 = builder.q_2;
            stored_state.q_3 = builder.q_3;
            stored_state.q_4 = builder.q_4;
            stored_state.q_arith = builder.q_arith;
            stored_state.q_sort = builder.q_sort;
            stored_state.q_elliptic = builder.q_elliptic;
            stored_state.q_aux = builder.q_aux;
            stored_state.q_lookup_type = builder.q_lookup_type;
            stored_state.current_tag = builder.current_tag;
            stored_state.tau = builder.tau;

            stored_state.ram_arrays = builder.ram_arrays;
            stored_state.rom_arrays = builder.rom_arrays;

            stored_state.memory_read_records = builder.memory_read_records;
            stored_state.memory_write_records = builder.memory_write_records;
            stored_state.range_lists = builder.range_lists;
            stored_state.circuit_finalised = builder.circuit_finalised;
            stored_state.num_gates = builder.num_gates;
            stored_state.cached_partial_non_native_field_multiplications =
                builder.cached_partial_non_native_field_multiplications;
            return stored_state;
        }

        /**
         * @brief Stores the state of all members of the circuit constructor that are needed to restore the state
         * after finalizing the circuit.
         *
         * @param builder
         * @return CircuitDataBackup
         */
        template <typename CircuitBuilder>
        static CircuitDataBackup store_prefinilized_state(const CircuitBuilder* builder)
        {
            CircuitDataBackup stored_state;
            stored_state.public_inputs = builder->public_inputs;
            stored_state.variables = builder->variables;

            stored_state.next_var_index = builder->next_var_index;

            stored_state.prev_var_index = builder->prev_var_index;

            stored_state.real_variable_index = builder->real_variable_index;
            stored_state.real_variable_tags = builder->real_variable_tags;
            stored_state.constant_variable_indices = builder->constant_variable_indices;
            stored_state.current_tag = builder->current_tag;
            stored_state.tau = builder->tau;

            stored_state.ram_arrays = builder->ram_arrays;
            stored_state.rom_arrays = builder->rom_arrays;

            stored_state.memory_read_records = builder->memory_read_records;
            stored_state.memory_write_records = builder->memory_write_records;
            stored_state.range_lists = builder->range_lists;
            stored_state.circuit_finalised = builder->circuit_finalised;
            stored_state.num_gates = builder->num_gates;
            stored_state.cached_partial_non_native_field_multiplications =
                builder->cached_partial_non_native_field_multiplications;

            return stored_state;
        }

        /**
         * @brief Restores circuit constructor to a prefinilized state.
         *
         * @param builder
         * @return CircuitDataBackup
         */
        template <typename CircuitBuilder> void restore_prefinilized_state(CircuitBuilder* builder)
        {
            builder->public_inputs = public_inputs;
            builder->variables = variables;

            builder->next_var_index = next_var_index;

            builder->prev_var_index = prev_var_index;

            builder->real_variable_index = real_variable_index;
            builder->real_variable_tags = real_variable_tags;
            builder->constant_variable_indices = constant_variable_indices;
            builder->current_tag = current_tag;
            builder->tau = tau;

            builder->ram_arrays = ram_arrays;
            builder->rom_arrays = rom_arrays;

            builder->memory_read_records = memory_read_records;
            builder->memory_write_records = memory_write_records;
            builder->range_lists = range_lists;
            builder->circuit_finalised = circuit_finalised;
            builder->num_gates = num_gates;
            builder->cached_partial_non_native_field_multiplications = cached_partial_non_native_field_multiplications;
            builder->w_l.resize(num_gates);
            builder->w_r.resize(num_gates);
            builder->w_o.resize(num_gates);
            builder->w_4.resize(num_gates);
            builder->q_m.resize(num_gates);
            builder->q_c.resize(num_gates);
            builder->q_1.resize(num_gates);
            builder->q_2.resize(num_gates);
            builder->q_3.resize(num_gates);
            builder->q_4.resize(num_gates);
            builder->q_arith.resize(num_gates);
            builder->q_sort.resize(num_gates);
            builder->q_elliptic.resize(num_gates);
            builder->q_aux.resize(num_gates);
            builder->q_lookup_type.resize(num_gates);
        }
        /**
         * @brief Checks that the circuit state is the same as the stored circuit's one
         *
         * @param builder
         * @return true
         * @return false
         */
        template <typename CircuitBuilder> bool is_same_state(const CircuitBuilder& builder)
        {
            if (!(public_inputs == builder.public_inputs)) {
                return false;
            }
            if (!(variables == builder.variables)) {
                return false;
            }
            if (!(next_var_index == builder.next_var_index)) {
                return false;
            }
            if (!(prev_var_index == builder.prev_var_index)) {
                return false;
            }
            if (!(real_variable_index == builder.real_variable_index)) {
                return false;
            }
            if (!(real_variable_tags == builder.real_variable_tags)) {
                return false;
            }
            if (!(constant_variable_indices == builder.constant_variable_indices)) {
                return false;
            }
            if (!(w_l == builder.w_l)) {
                return false;
            }
            if (!(w_r == builder.w_r)) {
                return false;
            }
            if (!(w_o == builder.w_o)) {
                return false;
            }
            if (!(w_4 == builder.w_4)) {
                return false;
            }
            if (!(q_m == builder.q_m)) {
                return false;
            }
            if (!(q_c == builder.q_c)) {
                return false;
            }
            if (!(q_1 == builder.q_1)) {
                return false;
            }
            if (!(q_2 == builder.q_2)) {
                return false;
            }
            if (!(q_3 == builder.q_3)) {
                return false;
            }
            if (!(q_4 == builder.q_4)) {
                return false;
            }
            if (!(q_arith == builder.q_arith)) {
                return false;
            }
            if (!(q_sort == builder.q_sort)) {
                return false;
            }
            if (!(q_elliptic == builder.q_elliptic)) {
                return false;
            }
            if (!(q_aux == builder.q_aux)) {
                return false;
            }
            if (!(q_lookup_type == builder.q_lookup_type)) {
                return false;
            }
            if (!(current_tag == builder.current_tag)) {
                return false;
            }
            if (!(tau == builder.tau)) {
                return false;
            }
            if (!(ram_arrays == builder.ram_arrays)) {
                return false;
            }
            if (!(rom_arrays == builder.rom_arrays)) {
                return false;
            }
            if (!(memory_read_records == builder.memory_read_records)) {
                return false;
            }
            if (!(memory_write_records == builder.memory_write_records)) {
                return false;
            }
            if (!(range_lists == builder.range_lists)) {
                return false;
            }
            if (!(cached_partial_non_native_field_multiplications ==
                  builder.cached_partial_non_native_field_multiplications)) {
                return false;
            }
            if (!(num_gates == builder.num_gates)) {
                return false;
            }
            if (!(circuit_finalised == builder.circuit_finalised)) {
                return false;
            }
            return true;
        }
    };

    std::array<std::vector<uint32_t, barretenberg::ContainerSlabAllocator<uint32_t>>, NUM_WIRES> wires;
    Arithmetization selectors;

    using WireVector = std::vector<uint32_t, ContainerSlabAllocator<uint32_t>>;
    using SelectorVector = std::vector<FF, ContainerSlabAllocator<FF>>;

    WireVector& w_l = std::get<0>(wires);
    WireVector& w_r = std::get<1>(wires);
    WireVector& w_o = std::get<2>(wires);
    WireVector& w_4 = std::get<3>(wires);

    SelectorVector& q_m = selectors.q_m();
    SelectorVector& q_c = selectors.q_c();
    SelectorVector& q_1 = selectors.q_1();
    SelectorVector& q_2 = selectors.q_2();
    SelectorVector& q_3 = selectors.q_3();
    SelectorVector& q_4 = selectors.q_4();
    SelectorVector& q_arith = selectors.q_arith();
    SelectorVector& q_sort = selectors.q_sort();
    SelectorVector& q_elliptic = selectors.q_elliptic();
    SelectorVector& q_aux = selectors.q_aux();
    SelectorVector& q_lookup_type = selectors.q_lookup_type();

    // These are variables that we have used a gate on, to enforce that they are
    // equal to a defined value.
    // TODO(#216)(Adrian): Why is this not in CircuitBuilderBase
    std::map<FF, uint32_t> constant_variable_indices;

    std::vector<plookup::BasicTable> lookup_tables;
    std::vector<plookup::MultiTable> lookup_multi_tables;
    std::map<uint64_t, RangeList> range_lists; // DOCTODO: explain this.

    /**
     * @brief Each entry in ram_arrays represents an independent RAM table.
     * RamTranscript tracks the current table state,
     * as well as the 'records' produced by each read and write operation.
     * Used in `compute_proving_key` to generate consistency check gates required to validate the RAM read/write
     * history
     */
    std::vector<RamTranscript> ram_arrays;

    /**
     * @brief Each entry in ram_arrays represents an independent ROM table.
     * RomTranscript tracks the current table state,
     * as well as the 'records' produced by each read operation.
     * Used in `compute_proving_key` to generate consistency check gates required to validate the ROM read history
     */
    std::vector<RomTranscript> rom_arrays;

    // Stores gate index of ROM and RAM reads (required by proving key)
    std::vector<uint32_t> memory_read_records;
    // Stores gate index of RAM writes (required by proving key)
    std::vector<uint32_t> memory_write_records;

    std::vector<cached_partial_non_native_field_multiplication> cached_partial_non_native_field_multiplications;

    bool circuit_finalised = false;

    void process_non_native_field_multiplications();
    UltraCircuitBuilder_(const size_t size_hint = 0)
        : CircuitBuilderBase<FF>(size_hint)
    {
        selectors.reserve(size_hint);
        w_l.reserve(size_hint);
        w_r.reserve(size_hint);
        w_o.reserve(size_hint);
        w_4.reserve(size_hint);
        this->zero_idx = put_constant_variable(FF::zero());
        this->tau.insert({ DUMMY_TAG, DUMMY_TAG }); // TODO(luke): explain this
    };
    UltraCircuitBuilder_(const UltraCircuitBuilder_& other) = delete;
    UltraCircuitBuilder_(UltraCircuitBuilder_&& other)
        : CircuitBuilderBase<FF>(std::move(other))
    {
        wires = other.wires;
        selectors = other.selectors;
        constant_variable_indices = other.constant_variable_indices;

        lookup_tables = other.lookup_tables;
        lookup_multi_tables = other.lookup_multi_tables;
        range_lists = other.range_lists;
        ram_arrays = other.ram_arrays;
        rom_arrays = other.rom_arrays;
        memory_read_records = other.memory_read_records;
        memory_write_records = other.memory_write_records;
        cached_partial_non_native_field_multiplications = other.cached_partial_non_native_field_multiplications;
        circuit_finalised = other.circuit_finalised;
    };
    UltraCircuitBuilder_& operator=(const UltraCircuitBuilder_& other) = delete;
    UltraCircuitBuilder_& operator=(UltraCircuitBuilder_&& other)
    {
        CircuitBuilderBase<FF>::operator=(std::move(other));
        wires = other.wires;
        selectors = other.selectors;
        constant_variable_indices = other.constant_variable_indices;

        lookup_tables = other.lookup_tables;
        lookup_multi_tables = other.lookup_multi_tables;
        range_lists = other.range_lists;
        ram_arrays = other.ram_arrays;
        rom_arrays = other.rom_arrays;
        memory_read_records = other.memory_read_records;
        memory_write_records = other.memory_write_records;
        cached_partial_non_native_field_multiplications = other.cached_partial_non_native_field_multiplications;
        circuit_finalised = other.circuit_finalised;
        return *this;
    };
    ~UltraCircuitBuilder_() override = default;

    void finalize_circuit();

    void add_gates_to_ensure_all_polys_are_non_zero();

    void create_add_gate(const add_triple_<FF>& in) override;

    void create_big_add_gate(const add_quad_<FF>& in, const bool use_next_gate_w_4 = false);
    void create_big_add_gate_with_bit_extraction(const add_quad_<FF>& in);
    void create_big_mul_gate(const mul_quad_<FF>& in);
    void create_balanced_add_gate(const add_quad_<FF>& in);

    void create_mul_gate(const mul_triple_<FF>& in) override;
    void create_bool_gate(const uint32_t a) override;
    void create_poly_gate(const poly_triple_<FF>& in) override;
    void create_ecc_add_gate(const ecc_add_gate_<FF>& in);
    void create_ecc_dbl_gate(const ecc_dbl_gate_<FF>& in);

    void fix_witness(const uint32_t witness_index, const FF& witness_value);

    void create_new_range_constraint(const uint32_t variable_index,
                                     const uint64_t target_range,
                                     std::string const msg = "create_new_range_constraint");
    void create_range_constraint(const uint32_t variable_index, const size_t num_bits, std::string const& msg)
    {
        if (num_bits <= DEFAULT_PLOOKUP_RANGE_BITNUM) {
            /**
             * N.B. if `variable_index` is not used in any arithmetic constraints, this will create an unsatisfiable
             *      circuit!
             *      this range constraint will increase the size of the 'sorted set' of range-constrained integers by 1.
             *      The 'non-sorted set' of range-constrained integers is a subset of the wire indices of all arithmetic
             *      gates. No arithemtic gate => size imbalance between sorted and non-sorted sets. Checking for this
             *      and throwing an error would require a refactor of the Composer to catelog all 'orphan' variables not
             *      assigned to gates.
             *
             * TODO(Suyash):
             *    The following is a temporary fix to make sure the range constraints on numbers with
             *    num_bits <= DEFAULT_PLOOKUP_RANGE_BITNUM is correctly enforced in the circuit.
             *    Longer term, as Zac says, we would need to refactor the composer to fix this.
             **/
            create_poly_gate(poly_triple_<FF>{
                .a = variable_index,
                .b = variable_index,
                .c = variable_index,
                .q_m = 0,
                .q_l = 1,
                .q_r = -1,
                .q_o = 0,
                .q_c = 0,
            });
            create_new_range_constraint(variable_index, 1ULL << num_bits, msg);
        } else {
            decompose_into_default_range(variable_index, num_bits, DEFAULT_PLOOKUP_RANGE_BITNUM, msg);
        }
    }

    accumulator_triple_<FF> create_logic_constraint(const uint32_t a,
                                                    const uint32_t b,
                                                    const size_t num_bits,
                                                    bool is_xor_gate);
    accumulator_triple_<FF> create_and_constraint(const uint32_t a, const uint32_t b, const size_t num_bits);
    accumulator_triple_<FF> create_xor_constraint(const uint32_t a, const uint32_t b, const size_t num_bits);

    uint32_t put_constant_variable(const FF& variable);

  public:
    size_t get_num_constant_gates() const override { return 0; }
    /**
     * @brief Get the final number of gates in a circuit, which consists of the sum of:
     * 1) Current number number of actual gates
     * 2) Number of public inputs, as we'll need to add a gate for each of them
     * 3) Number of Rom array-associated gates
     * 4) Number of range-list associated gates
     * 5) Number of non-native field multiplication gates.
     *
     *
     * @param count return arument, number of existing gates
     * @param rangecount return argument, extra gates due to range checks
     * @param romcount return argument, extra gates due to rom reads
     * @param ramcount return argument, extra gates due to ram read/writes
     * @param nnfcount return argument, extra gates due to queued non native field gates
     */
    void get_num_gates_split_into_components(
        size_t& count, size_t& rangecount, size_t& romcount, size_t& ramcount, size_t& nnfcount) const
    {
        count = this->num_gates;
        // each ROM gate adds +1 extra gate due to the rom reads being copied to a sorted list set
        for (size_t i = 0; i < rom_arrays.size(); ++i) {
            for (size_t j = 0; j < rom_arrays[i].state.size(); ++j) {
                if (rom_arrays[i].state[j][0] == UNINITIALIZED_MEMORY_RECORD) {
                    romcount += 2;
                }
            }
            romcount += (rom_arrays[i].records.size());
            romcount += 1; // we add an addition gate after procesing a rom array
        }

        // each RAM gate adds +2 extra gates due to the ram reads being copied to a sorted list set,
        // as well as an extra gate to validate timestamps
        std::vector<size_t> ram_timestamps;
        std::vector<size_t> ram_range_sizes;
        std::vector<size_t> ram_range_exists;
        for (size_t i = 0; i < ram_arrays.size(); ++i) {
            for (size_t j = 0; j < ram_arrays[i].state.size(); ++j) {
                if (ram_arrays[i].state[j] == UNINITIALIZED_MEMORY_RECORD) {
                    ramcount += NUMBER_OF_GATES_PER_RAM_ACCESS;
                }
            }
            ramcount += (ram_arrays[i].records.size() * NUMBER_OF_GATES_PER_RAM_ACCESS);
            ramcount += NUMBER_OF_ARITHMETIC_GATES_PER_RAM_ARRAY; // we add an addition gate after procesing a ram array

            // there will be 'max_timestamp' number of range checks, need to calculate.
            const auto max_timestamp = ram_arrays[i].access_count - 1;

            // if a range check of length `max_timestamp` already exists, we are double counting.
            // We record `ram_timestamps` to detect and correct for this error when we process range lists.
            ram_timestamps.push_back(max_timestamp);
            size_t padding = (NUM_WIRES - (max_timestamp % NUM_WIRES)) % NUM_WIRES;
            if (max_timestamp == NUM_WIRES)
                padding += NUM_WIRES;
            const size_t ram_range_check_list_size = max_timestamp + padding;

            size_t ram_range_check_gate_count = (ram_range_check_list_size / NUM_WIRES);
            ram_range_check_gate_count += 1; // we need to add 1 extra addition gates for every distinct range list

            ram_range_sizes.push_back(ram_range_check_gate_count);
            ram_range_exists.push_back(false);
        }
        for (const auto& list : range_lists) {
            auto list_size = list.second.variable_indices.size();
            size_t padding = (NUM_WIRES - (list.second.variable_indices.size() % NUM_WIRES)) % NUM_WIRES;
            if (list.second.variable_indices.size() == NUM_WIRES)
                padding += NUM_WIRES;
            list_size += padding;

            for (size_t i = 0; i < ram_timestamps.size(); ++i) {
                if (list.second.target_range == ram_timestamps[i]) {
                    ram_range_exists[i] = true;
                }
            }
            rangecount += (list_size / NUM_WIRES);
            rangecount += 1; // we need to add 1 extra addition gates for every distinct range list
        }
        // update rangecount to include the ram range checks the composer will eventually be creating
        for (size_t i = 0; i < ram_range_sizes.size(); ++i) {
            if (!ram_range_exists[i]) {
                rangecount += ram_range_sizes[i];
            }
        }
        std::vector<cached_partial_non_native_field_multiplication> nnf_copy(
            cached_partial_non_native_field_multiplications);
        // update nnfcount
        std::sort(nnf_copy.begin(), nnf_copy.end());

        auto last = std::unique(nnf_copy.begin(), nnf_copy.end());
        const size_t num_nnf_ops = static_cast<size_t>(std::distance(nnf_copy.begin(), last));
        nnfcount = num_nnf_ops * GATES_PER_NON_NATIVE_FIELD_MULTIPLICATION_ARITHMETIC;
    }

    /**
     * @brief Get the final number of gates in a circuit, which consists of the sum of:
     * 1) Current number number of actual gates
     * 2) Number of public inputs, as we'll need to add a gate for each of them
     * 3) Number of Rom array-associated gates
     * 4) Number of range-list associated gates
     * 5) Number of non-native field multiplication gates.
     *
     * @return size_t
     */
    size_t get_num_gates() const override
    {
        // if circuit finalised already added extra gates
        if (circuit_finalised) {
            return this->num_gates;
        }
        size_t count = 0;
        size_t rangecount = 0;
        size_t romcount = 0;
        size_t ramcount = 0;
        size_t nnfcount = 0;
        get_num_gates_split_into_components(count, rangecount, romcount, ramcount, nnfcount);
        return count + romcount + ramcount + rangecount + nnfcount;
    }

    /**
     * @brief Get the size of the circuit if it was finalized now
     *
     * @details This method estimates the size of the circuit without rounding up to the next power of 2. It takes into
     * account the possibility that the tables will dominate the size and checks both the estimated plookup argument
     * size and the general circuit size
     *
     * @return size_t
     */
    size_t get_total_circuit_size() const
    {
        size_t tables_size = 0;
        size_t lookups_size = 0;
        for (const auto& table : lookup_tables) {
            tables_size += table.size;
            lookups_size += table.lookup_gates.size();
        }

        auto minimum_circuit_size = tables_size + lookups_size;
        auto num_filled_gates = get_num_gates() + this->public_inputs.size();
        return std::max(minimum_circuit_size, num_filled_gates) + NUM_RESERVED_GATES;
    }

    /**x
     * @brief Print the number and composition of gates in the circuit
     *
     */
    virtual void print_num_gates() const override
    {
        size_t count = 0;
        size_t rangecount = 0;
        size_t romcount = 0;
        size_t ramcount = 0;
        size_t nnfcount = 0;
        get_num_gates_split_into_components(count, rangecount, romcount, ramcount, nnfcount);

        size_t total = count + romcount + ramcount + rangecount;
        std::cout << "gates = " << total << " (arith " << count << ", rom " << romcount << ", ram " << ramcount
                  << ", range " << rangecount << ", non native field gates " << nnfcount
                  << "), pubinp = " << this->public_inputs.size() << std::endl;
    }

    void assert_equal_constant(const uint32_t a_idx, const FF& b, std::string const& msg = "assert equal constant")
    {
        if (this->variables[a_idx] != b && !this->failed()) {
            this->failure(msg);
        }
        auto b_idx = put_constant_variable(b);
        this->assert_equal(a_idx, b_idx, msg);
    }

    /**
     * Plookup Methods
     **/
    void add_table_column_selector_poly_to_proving_key(barretenberg::polynomial& small, const std::string& tag);
    void initialize_precomputed_table(const plookup::BasicTableId id,
                                      bool (*generator)(std::vector<FF>&, std::vector<FF>&, std::vector<FF>&),
                                      std::array<FF, 2> (*get_values_from_key)(const std::array<uint64_t, 2>));

    plookup::BasicTable& get_table(const plookup::BasicTableId id);
    plookup::MultiTable& create_table(const plookup::MultiTableId id);

    plookup::ReadData<uint32_t> create_gates_from_plookup_accumulators(
        const plookup::MultiTableId& id,
        const plookup::ReadData<FF>& read_values,
        const uint32_t key_a_index,
        std::optional<uint32_t> key_b_index = std::nullopt);

    /**
     * Generalized Permutation Methods
     **/
    std::vector<uint32_t> decompose_into_default_range(
        const uint32_t variable_index,
        const uint64_t num_bits,
        const uint64_t target_range_bitnum = DEFAULT_PLOOKUP_RANGE_BITNUM,
        std::string const& msg = "decompose_into_default_range");
    std::vector<uint32_t> decompose_into_default_range_better_for_oddlimbnum(
        const uint32_t variable_index,
        const size_t num_bits,
        std::string const& msg = "decompose_into_default_range_better_for_oddlimbnum");
    void create_dummy_constraints(const std::vector<uint32_t>& variable_index);
    void create_sort_constraint(const std::vector<uint32_t>& variable_index);
    void create_sort_constraint_with_edges(const std::vector<uint32_t>& variable_index, const FF&, const FF&);
    void assign_tag(const uint32_t variable_index, const uint32_t tag)
    {
        ASSERT(tag <= this->current_tag);
        // If we've already assigned this tag to this variable, return (can happen due to copy constraints)
        if (this->real_variable_tags[this->real_variable_index[variable_index]] == tag) {
            return;
        }
        ASSERT(this->real_variable_tags[this->real_variable_index[variable_index]] == DUMMY_TAG);
        this->real_variable_tags[this->real_variable_index[variable_index]] = tag;
    }

    uint32_t create_tag(const uint32_t tag_index, const uint32_t tau_index)
    {
        this->tau.insert({ tag_index, tau_index });
        this->current_tag++; // Why exactly?
        return this->current_tag;
    }

    uint32_t get_new_tag()
    {
        this->current_tag++;
        return this->current_tag;
    }

    RangeList create_range_list(const uint64_t target_range);
    void process_range_list(RangeList& list);
    void process_range_lists();

    /**
     * Custom Gate Selectors
     **/
    void apply_aux_selectors(const AUX_SELECTORS type);

    /**
     * Non Native Field Arithmetic
     **/
    void range_constrain_two_limbs(const uint32_t lo_idx,
                                   const uint32_t hi_idx,
                                   const size_t lo_limb_bits = DEFAULT_NON_NATIVE_FIELD_LIMB_BITS,
                                   const size_t hi_limb_bits = DEFAULT_NON_NATIVE_FIELD_LIMB_BITS);
    std::array<uint32_t, 2> decompose_non_native_field_double_width_limb(
        const uint32_t limb_idx, const size_t num_limb_bits = (2 * DEFAULT_NON_NATIVE_FIELD_LIMB_BITS));
    std::array<uint32_t, 2> evaluate_non_native_field_multiplication(
        const non_native_field_witnesses& input, const bool range_constrain_quotient_and_remainder = true);
    std::array<uint32_t, 2> queue_partial_non_native_field_multiplication(const non_native_field_witnesses& input);
    typedef std::pair<uint32_t, FF> scaled_witness;
    typedef std::tuple<scaled_witness, scaled_witness, FF> add_simple;
    std::array<uint32_t, 5> evaluate_non_native_field_subtraction(add_simple limb0,
                                                                  add_simple limb1,
                                                                  add_simple limb2,
                                                                  add_simple limb3,
                                                                  std::tuple<uint32_t, uint32_t, FF> limbp);
    std::array<uint32_t, 5> evaluate_non_native_field_addition(add_simple limb0,
                                                               add_simple limb1,
                                                               add_simple limb2,
                                                               add_simple limb3,
                                                               std::tuple<uint32_t, uint32_t, FF> limbp);

    /**
     * Memory
     **/

    // size_t create_RAM_array(const size_t array_size);
    size_t create_ROM_array(const size_t array_size);

    void set_ROM_element(const size_t rom_id, const size_t index_value, const uint32_t value_witness);
    void set_ROM_element_pair(const size_t rom_id,
                              const size_t index_value,
                              const std::array<uint32_t, 2>& value_witnesses);
    uint32_t read_ROM_array(const size_t rom_id, const uint32_t index_witness);
    std::array<uint32_t, 2> read_ROM_array_pair(const size_t rom_id, const uint32_t index_witness);
    void create_ROM_gate(RomRecord& record);
    void create_sorted_ROM_gate(RomRecord& record);
    void process_ROM_array(const size_t rom_id);
    void process_ROM_arrays();

    void create_RAM_gate(RamRecord& record);
    void create_sorted_RAM_gate(RamRecord& record);
    void create_final_sorted_RAM_gate(RamRecord& record, const size_t ram_array_size);

    size_t create_RAM_array(const size_t array_size);
    void init_RAM_element(const size_t ram_id, const size_t index_value, const uint32_t value_witness);
    uint32_t read_RAM_array(const size_t ram_id, const uint32_t index_witness);
    void write_RAM_array(const size_t ram_id, const uint32_t index_witness, const uint32_t value_witness);
    void process_RAM_array(const size_t ram_id);
    void process_RAM_arrays();

    // Circuit evaluation methods

    FF compute_arithmetic_identity(FF q_arith_value,
                                   FF q_1_value,
                                   FF q_2_value,
                                   FF q_3_value,
                                   FF q_4_value,
                                   FF q_m_value,
                                   FF q_c_value,
                                   FF w_1_value,
                                   FF w_2_value,
                                   FF w_3_value,
                                   FF w_4_value,
                                   FF w_1_shifted_value,
                                   FF w_4_shifted_value,
                                   const FF alpha_base,
                                   const FF alpha) const;
    FF compute_auxilary_identity(FF q_aux_value,
                                 FF q_arith_value,
                                 FF q_1_value,
                                 FF q_2_value,
                                 FF q_3_value,
                                 FF q_4_value,
                                 FF q_m_value,
                                 FF q_c_value,
                                 FF w_1_value,
                                 FF w_2_value,
                                 FF w_3_value,
                                 FF w_4_value,
                                 FF w_1_shifted_value,
                                 FF w_2_shifted_value,
                                 FF w_3_shifted_value,
                                 FF w_4_shifted_value,
                                 FF alpha_base,
                                 FF alpha,
                                 FF eta) const;
    FF compute_elliptic_identity(FF q_elliptic_value,
                                 FF q_1_value,
                                 FF q_m_value,
                                 FF w_2_value,
                                 FF w_3_value,
                                 FF w_1_shifted_value,
                                 FF w_2_shifted_value,
                                 FF w_3_shifted_value,
                                 FF w_4_shifted_value,
                                 FF alpha_base,
                                 FF alpha) const;
    FF compute_genperm_sort_identity(FF q_sort_value,
                                     FF w_1_value,
                                     FF w_2_value,
                                     FF w_3_value,
                                     FF w_4_value,
                                     FF w_1_shifted_value,
                                     FF alpha_base,
                                     FF alpha) const;

    bool check_circuit();
};
extern template class UltraCircuitBuilder_<arithmetization::Ultra<barretenberg::fr>>;
using UltraCircuitBuilder = UltraCircuitBuilder_<arithmetization::Ultra<barretenberg::fr>>;
} // namespace proof_system<|MERGE_RESOLUTION|>--- conflicted
+++ resolved
@@ -19,9 +19,6 @@
 template <typename Arithmetization>
 class UltraCircuitBuilder_ : public CircuitBuilderBase<typename Arithmetization::FF> {
   public:
-<<<<<<< HEAD
-    using Base = CircuitBuilderBase<arithmetization::Ultra<FF>>;
-=======
     using FF = typename Arithmetization::FF;
     static constexpr size_t NUM_WIRES = Arithmetization::NUM_WIRES;
     // Keeping NUM_WIRES, at least temporarily, for backward compatibility
@@ -29,10 +26,8 @@
     static constexpr size_t num_selectors = Arithmetization::num_selectors;
     std::vector<std::string> selector_names = Arithmetization::selector_names;
 
->>>>>>> 7b0d0767
     static constexpr std::string_view NAME_STRING = "UltraArithmetization";
     static constexpr CircuitType CIRCUIT_TYPE = CircuitType::ULTRA;
-    static constexpr size_t NUM_WIRES = Base::NUM_WIRES;
     static constexpr merkle::HashType merkle_hash_type = merkle::HashType::LOOKUP_PEDERSEN;
     static constexpr pedersen::CommitmentType commitment_type = pedersen::CommitmentType::FIXED_BASE_PEDERSEN;
     static constexpr size_t UINT_LOG2_BASE = 6; // DOCTODO: explain what this is, or rename.
