--- conflicted
+++ resolved
@@ -91,17 +91,10 @@
 {
     auto constraint_system = get_constraint_system(bytecodePath);
     auto witness = get_witness(witnessPath);
-<<<<<<< HEAD
-    auto [public_inputs, proof] =
-        acir_composer->create_proof(srs::get_crs_factory(), constraint_system, witness, recursive);
-
-    auto verified = acir_composer->verify_proof(public_inputs, proof, recursive);
-=======
     auto acir_composer = init(constraint_system);
 
-    auto proof = acir_composer.create_proof(constraint_system, witness, recursive);
-    auto verified = acir_composer.verify_proof(proof, recursive);
->>>>>>> a3649df0
+    auto [public_inputs, proof] = acir_composer.create_proof(constraint_system, witness, recursive);
+    auto verified = acir_composer.verify_proof(public_inputs, proof, recursive);
 
     vinfo("verified: ", verified);
     return verified;
@@ -126,13 +119,8 @@
 {
     auto constraint_system = get_constraint_system(bytecodePath);
     auto witness = get_witness(witnessPath);
-<<<<<<< HEAD
-    auto [public_inputs, proof] =
-        acir_composer->create_proof(srs::get_crs_factory(), constraint_system, witness, recursive);
-=======
     auto acir_composer = init(constraint_system);
-    auto proof = acir_composer.create_proof(constraint_system, witness, recursive);
->>>>>>> a3649df0
+    auto [public_inputs, proof] = acir_composer.create_proof(constraint_system, witness, recursive);
 
     if (outputProofPath == "-") {
         writeRawBytesToStdout(public_inputs);
@@ -185,17 +173,12 @@
 {
     auto acir_composer = init();
     auto vk_data = from_buffer<plonk::verification_key_data>(read_file(vk_path));
-<<<<<<< HEAD
-    acir_composer->load_verification_key(barretenberg::srs::get_crs_factory(), std::move(vk_data));
+    acir_composer.load_verification_key(std::move(vk_data));
 
     auto public_inputs_path = public_inputs_path_from_proof_path(proof_path);
     std::vector<uint8_t> public_inputs = read_public_inputs(public_inputs_path);
     auto proof = read_file(proof_path);
     auto verified = acir_composer->verify_proof(public_inputs, proof, recursive);
-=======
-    acir_composer.load_verification_key(std::move(vk_data));
-    auto verified = acir_composer.verify_proof(read_file(proof_path), recursive);
->>>>>>> a3649df0
 
     vinfo("verified: ", verified);
 
@@ -283,19 +266,13 @@
  */
 void proofAsFields(const std::string& proof_path, const std::string& output_path)
 {
-<<<<<<< HEAD
 
     auto public_inputs_path = public_inputs_path_from_proof_path(proof_path);
     auto proof = read_file(proof_path);
     std::vector<uint8_t> public_inputs = read_public_inputs(public_inputs_path);
 
-    auto acir_composer = new acir_proofs::AcirComposer(MAX_CIRCUIT_SIZE, verbose);
+    auto acir_composer = init();
     auto data = acir_composer->serialize_proof_into_fields(public_inputs, proof);
-=======
-    auto acir_composer = init();
-    auto vk_data = from_buffer<plonk::verification_key_data>(read_file(vk_path));
-    auto data = acir_composer.serialize_proof_into_fields(read_file(proof_path), vk_data.num_public_inputs);
->>>>>>> a3649df0
     auto json = format("[", join(map(data, [](auto fr) { return format("\"", fr, "\""); })), "]");
 
     if (output_path == "-") {
