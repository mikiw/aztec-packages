#include "barretenberg/honk/composer/ultra_composer.hpp"
#include "barretenberg/ecc/curves/bn254/fr.hpp"
#include "barretenberg/honk/proof_system/ultra_prover.hpp"
#include "barretenberg/honk/sumcheck/sumcheck_round.hpp"
#include "barretenberg/honk/utils/grand_product_delta.hpp"
#include "barretenberg/numeric/uint256/uint256.hpp"
#include "barretenberg/proof_system/circuit_builder/ultra_circuit_builder.hpp"
#include "barretenberg/proof_system/plookup_tables/types.hpp"
#include "barretenberg/proof_system/relations/permutation_relation.hpp"
#include "barretenberg/proof_system/relations/relation_parameters.hpp"
#include <cstddef>
#include <cstdint>
#include <gtest/gtest.h>
#include <string>
#include <vector>

using namespace proof_system::honk;

namespace test_ultra_honk_composer {

namespace {
auto& engine = numeric::random::get_debug_engine();
}

std::vector<uint32_t> add_variables(auto& circuit_builder, std::vector<barretenberg::fr> variables)
{
    std::vector<uint32_t> res;
    for (size_t i = 0; i < variables.size(); i++) {
        res.emplace_back(circuit_builder.add_variable(variables[i]));
    }
    return res;
}

void prove_and_verify(auto& circuit_builder, auto& composer, bool expected_result)
{
    auto instance = composer.create_instance(circuit_builder);
    auto prover = composer.create_prover(instance);
    auto verifier = composer.create_verifier(instance);
    auto proof = prover.construct_proof();
    bool verified = verifier.verify_proof(proof);
    EXPECT_EQ(verified, expected_result);
};

void ensure_non_zero(auto& polynomial)
{
    bool has_non_zero_coefficient = false;
    for (auto& coeff : polynomial) {
        has_non_zero_coefficient |= !coeff.is_zero();
    }
    ASSERT_TRUE(has_non_zero_coefficient);
}

class UltraHonkComposerTests : public ::testing::Test {
  protected:
    static void SetUpTestSuite() { barretenberg::srs::init_crs_factory("../srs_db/ignition"); }
};

/**
 * @brief A quick test to ensure that none of our polynomials are identically zero
 *
 * @note This test assumes that gates have been added by default in the composer
 * to achieve non-zero polynomials
 *
 */
TEST_F(UltraHonkComposerTests, ANonZeroPolynomialIsAGoodPolynomial)
{
    auto circuit_builder = proof_system::UltraCircuitBuilder();

    auto composer = UltraComposer();
    auto instance = composer.create_instance(circuit_builder);
    auto prover = composer.create_prover(instance);
    auto proof = prover.construct_proof();
    auto proving_key = instance->proving_key;

    for (auto& poly : proving_key->get_selectors()) {
        ensure_non_zero(poly);
    }

    for (auto& poly : proving_key->get_table_polynomials()) {
        ensure_non_zero(poly);
    }

    for (auto& poly : proving_key->get_wires()) {
        ensure_non_zero(poly);
    }
}

/**
 * @brief Test simple circuit with public inputs
 *
 */
TEST_F(UltraHonkComposerTests, PublicInputs)
{
    using fr = barretenberg::fr;
    auto builder = proof_system::UltraCircuitBuilder();
    size_t num_gates = 10;

    // Add some arbitrary arithmetic gates that utilize public inputs
    for (size_t i = 0; i < num_gates; ++i) {
        fr a = fr::random_element();
        uint32_t a_idx = builder.add_public_variable(a);

        fr b = fr::random_element();
        fr c = fr::random_element();
        fr d = a + b + c;
        uint32_t b_idx = builder.add_variable(b);
        uint32_t c_idx = builder.add_variable(c);
        uint32_t d_idx = builder.add_variable(d);

        builder.create_big_add_gate({ a_idx, b_idx, c_idx, d_idx, fr(1), fr(1), fr(1), fr(-1), fr(0) });
    }

    auto composer = UltraComposer();
    prove_and_verify(builder, composer, /*expected_result=*/true);
}

TEST_F(UltraHonkComposerTests, XorConstraint)
{
    using fr = barretenberg::fr;
    auto circuit_builder = proof_system::UltraCircuitBuilder();

    uint32_t left_value = engine.get_random_uint32();
    uint32_t right_value = engine.get_random_uint32();

    fr left_witness_value = fr{ left_value, 0, 0, 0 }.to_montgomery_form();
    fr right_witness_value = fr{ right_value, 0, 0, 0 }.to_montgomery_form();

    uint32_t left_witness_index = circuit_builder.add_variable(left_witness_value);
    uint32_t right_witness_index = circuit_builder.add_variable(right_witness_value);

    uint32_t xor_result_expected = left_value ^ right_value;

    const auto lookup_accumulators = plookup::get_lookup_accumulators(
        plookup::MultiTableId::UINT32_XOR, left_witness_value, right_witness_value, true);
    auto xor_result = lookup_accumulators[plookup::ColumnIdx::C3]
                                         [0]; // The zeroth index in the 3rd column is the fully accumulated xor

    EXPECT_EQ(xor_result, xor_result_expected);
    circuit_builder.create_gates_from_plookup_accumulators(
        plookup::MultiTableId::UINT32_XOR, lookup_accumulators, left_witness_index, right_witness_index);

    auto composer = UltraComposer(barretenberg::srs::get_crs_factory());
    prove_and_verify(circuit_builder, composer, /*expected_result=*/true);
}

<<<<<<< HEAD
// TODO fix messy messy
// TEST_F(UltraHonkComposerTests, create_gates_from_plookup_accumulators)
// {
//     auto circuit_constructor = UltraCircuitBuilder();

//     barretenberg::fr input_value = fr::random_element();
//     const fr input_hi = uint256_t(input_value).slice(126, 256);
//     const fr input_lo = uint256_t(input_value).slice(0, 126);
//     const auto input_hi_index = circuit_constructor.add_variable(input_hi);
//     const auto input_lo_index = circuit_constructor.add_variable(input_lo);

//     const auto sequence_data_hi = plookup::get_lookup_accumulators(plookup::MultiTableId::FIXED_BASE_LEFT_HI,
//     input_hi); const auto sequence_data_lo =
//     plookup::get_lookup_accumulators(plookup::MultiTableId::FIXED_BASE_LEFT_LO, input_lo);

//     const auto lookup_witnesses_hi = circuit_constructor.create_gates_from_plookup_accumulators(
//         plookup::MultiTableId::FIXED_BASE_LEFT_HI, sequence_data_hi, input_hi_index);
//     const auto lookup_witnesses_lo = circuit_constructor.create_gates_from_plookup_accumulators(
//         plookup::MultiTableId::FIXED_BASE_LEFT_LO, sequence_data_lo, input_lo_index);

//     std::vector<barretenberg::fr> expected_x;
//     std::vector<barretenberg::fr> expected_y;

//     const size_t num_lookups_hi =
//         (128 + plookup::FixedBaseParams::BITS_PER_TABLE) / plookup::FixedBaseParams::BITS_PER_TABLE;
//     const size_t num_lookups_lo = 126 / plookup::FixedBaseParams::BITS_PER_TABLE;
//     const size_t num_lookups = num_lookups_hi + num_lookups_lo;

//     EXPECT_EQ(num_lookups_hi, lookup_witnesses_hi[plookup::ColumnIdx::C1].size());
//     EXPECT_EQ(num_lookups_lo, lookup_witnesses_lo[plookup::ColumnIdx::C1].size());

//     std::vector<barretenberg::fr> expected_scalars;
//     expected_x.resize(num_lookups);
//     expected_y.resize(num_lookups);
//     expected_scalars.resize(num_lookups);

//     {
//         const size_t num_rounds = (num_lookups + 1) / 2;
//         uint256_t bits(input_value);

//         const auto mask = plookup::FixedBaseParams::MAX_TABLE_SIZE - 1;

//         for (size_t i = 0; i < num_rounds; ++i) {
//             const auto& table = plookup::fixed_base::table[i];
//             const size_t index = i * 2;

//             uint64_t slice_a = ((bits >> (index * 9)) & mask).data[0];
//             expected_x[index] = (table[(size_t)slice_a].x);
//             expected_y[index] = (table[(size_t)slice_a].y);
//             expected_scalars[index] = slice_a;

//             if (i < 14) {
//                 uint64_t slice_b = ((bits >> ((index + 1) * 9)) & mask).data[0];
//                 expected_x[index + 1] = (table[(size_t)slice_b].x);
//                 expected_y[index + 1] = (table[(size_t)slice_b].y);
//                 expected_scalars[index + 1] = slice_b;
//             }
//         }
//     }

//     for (size_t i = num_lookups - 2; i < num_lookups; --i) {
//         expected_scalars[i] += (expected_scalars[i + 1] * plookup::FixedBaseParams::MAX_TABLE_SIZE);
//     }

//     size_t hi_shift = 126;
//     const fr hi_cumulative = circuit_constructor.get_variable(lookup_witnesses_hi[plookup::ColumnIdx::C1][0]);
//     for (size_t i = 0; i < num_lookups_lo; ++i) {
//         const fr hi_mult = fr(uint256_t(1) << hi_shift);
//         EXPECT_EQ(circuit_constructor.get_variable(lookup_witnesses_lo[plookup::ColumnIdx::C1][i]) +
//                       (hi_cumulative * hi_mult),
//                   expected_scalars[i]);
//         EXPECT_EQ(circuit_constructor.get_variable(lookup_witnesses_lo[plookup::ColumnIdx::C2][i]), expected_x[i]);
//         EXPECT_EQ(circuit_constructor.get_variable(lookup_witnesses_lo[plookup::ColumnIdx::C3][i]), expected_y[i]);
//         hi_shift -= plookup::FixedBaseParams::BITS_PER_TABLE;
//     }

//     for (size_t i = 0; i < num_lookups_hi; ++i) {
//         EXPECT_EQ(circuit_constructor.get_variable(lookup_witnesses_hi[plookup::ColumnIdx::C1][i]),
//                   expected_scalars[i + num_lookups_lo]);
//         EXPECT_EQ(circuit_constructor.get_variable(lookup_witnesses_hi[plookup::ColumnIdx::C2][i]),
//                   expected_x[i + num_lookups_lo]);
//         EXPECT_EQ(circuit_constructor.get_variable(lookup_witnesses_hi[plookup::ColumnIdx::C3][i]),
//                   expected_y[i + num_lookups_lo]);
//     }

//     auto composer = UltraComposer();
//     auto prover = composer.create_prover(circuit_constructor);
//     auto verifier = composer.create_verifier(circuit_constructor);
//     auto proof = prover.construct_proof();
=======
TEST_F(UltraHonkComposerTests, create_gates_from_plookup_accumulators)
{
    using fr = barretenberg::fr;
    auto circuit_builder = proof_system::UltraCircuitBuilder();

    barretenberg::fr input_value = fr::random_element();
    const fr input_hi = uint256_t(input_value).slice(126, 256);
    const fr input_lo = uint256_t(input_value).slice(0, 126);
    const auto input_hi_index = circuit_builder.add_variable(input_hi);
    const auto input_lo_index = circuit_builder.add_variable(input_lo);

    const auto sequence_data_hi = plookup::get_lookup_accumulators(plookup::MultiTableId::PEDERSEN_LEFT_HI, input_hi);
    const auto sequence_data_lo = plookup::get_lookup_accumulators(plookup::MultiTableId::PEDERSEN_LEFT_LO, input_lo);

    const auto lookup_witnesses_hi = circuit_builder.create_gates_from_plookup_accumulators(
        plookup::MultiTableId::PEDERSEN_LEFT_HI, sequence_data_hi, input_hi_index);
    const auto lookup_witnesses_lo = circuit_builder.create_gates_from_plookup_accumulators(
        plookup::MultiTableId::PEDERSEN_LEFT_LO, sequence_data_lo, input_lo_index);

    std::vector<barretenberg::fr> expected_x;
    std::vector<barretenberg::fr> expected_y;

    const size_t num_lookups_hi =
        (128 + crypto::pedersen_hash::lookup::BITS_PER_TABLE) / crypto::pedersen_hash::lookup::BITS_PER_TABLE;
    const size_t num_lookups_lo = 126 / crypto::pedersen_hash::lookup::BITS_PER_TABLE;
    const size_t num_lookups = num_lookups_hi + num_lookups_lo;

    EXPECT_EQ(num_lookups_hi, lookup_witnesses_hi[plookup::ColumnIdx::C1].size());
    EXPECT_EQ(num_lookups_lo, lookup_witnesses_lo[plookup::ColumnIdx::C1].size());

    std::vector<barretenberg::fr> expected_scalars;
    expected_x.resize(num_lookups);
    expected_y.resize(num_lookups);
    expected_scalars.resize(num_lookups);

    {
        const size_t num_rounds = (num_lookups + 1) / 2;
        uint256_t bits(input_value);

        const auto mask = crypto::pedersen_hash::lookup::PEDERSEN_TABLE_SIZE - 1;

        for (size_t i = 0; i < num_rounds; ++i) {
            const auto& table = crypto::pedersen_hash::lookup::get_table(i);
            const size_t index = i * 2;

            uint64_t slice_a = ((bits >> (index * 9)) & mask).data[0];
            expected_x[index] = (table[(size_t)slice_a].x);
            expected_y[index] = (table[(size_t)slice_a].y);
            expected_scalars[index] = slice_a;

            if (i < 14) {
                uint64_t slice_b = ((bits >> ((index + 1) * 9)) & mask).data[0];
                expected_x[index + 1] = (table[(size_t)slice_b].x);
                expected_y[index + 1] = (table[(size_t)slice_b].y);
                expected_scalars[index + 1] = slice_b;
            }
        }
    }

    for (size_t i = num_lookups - 2; i < num_lookups; --i) {
        expected_scalars[i] += (expected_scalars[i + 1] * crypto::pedersen_hash::lookup::PEDERSEN_TABLE_SIZE);
    }

    size_t hi_shift = 126;
    const fr hi_cumulative = circuit_builder.get_variable(lookup_witnesses_hi[plookup::ColumnIdx::C1][0]);
    for (size_t i = 0; i < num_lookups_lo; ++i) {
        const fr hi_mult = fr(uint256_t(1) << hi_shift);
        EXPECT_EQ(circuit_builder.get_variable(lookup_witnesses_lo[plookup::ColumnIdx::C1][i]) +
                      (hi_cumulative * hi_mult),
                  expected_scalars[i]);
        EXPECT_EQ(circuit_builder.get_variable(lookup_witnesses_lo[plookup::ColumnIdx::C2][i]), expected_x[i]);
        EXPECT_EQ(circuit_builder.get_variable(lookup_witnesses_lo[plookup::ColumnIdx::C3][i]), expected_y[i]);
        hi_shift -= crypto::pedersen_hash::lookup::BITS_PER_TABLE;
    }

    for (size_t i = 0; i < num_lookups_hi; ++i) {
        EXPECT_EQ(circuit_builder.get_variable(lookup_witnesses_hi[plookup::ColumnIdx::C1][i]),
                  expected_scalars[i + num_lookups_lo]);
        EXPECT_EQ(circuit_builder.get_variable(lookup_witnesses_hi[plookup::ColumnIdx::C2][i]),
                  expected_x[i + num_lookups_lo]);
        EXPECT_EQ(circuit_builder.get_variable(lookup_witnesses_hi[plookup::ColumnIdx::C3][i]),
                  expected_y[i + num_lookups_lo]);
    }

    auto composer = UltraComposer();
    auto instance = composer.create_instance(circuit_builder);
    auto prover = composer.create_prover(instance);
    auto verifier = composer.create_verifier(instance);

    auto proof = prover.construct_proof();
>>>>>>> 0dfc6073

//     bool result = verifier.verify_proof(proof);

//     EXPECT_EQ(result, true);
// }

TEST_F(UltraHonkComposerTests, test_no_lookup_proof)
{
    using fr = barretenberg::fr;
    auto circuit_builder = proof_system::UltraCircuitBuilder();

    for (size_t i = 0; i < 16; ++i) {
        for (size_t j = 0; j < 16; ++j) {
            uint64_t left = static_cast<uint64_t>(j);
            uint64_t right = static_cast<uint64_t>(i);
            uint32_t left_idx = circuit_builder.add_variable(fr(left));
            uint32_t right_idx = circuit_builder.add_variable(fr(right));
            uint32_t result_idx = circuit_builder.add_variable(fr(left ^ right));

            uint32_t add_idx =
                circuit_builder.add_variable(fr(left) + fr(right) + circuit_builder.get_variable(result_idx));
            circuit_builder.create_big_add_gate(
                { left_idx, right_idx, result_idx, add_idx, fr(1), fr(1), fr(1), fr(-1), fr(0) });
        }
    }

    auto composer = UltraComposer();
    prove_and_verify(circuit_builder, composer, /*expected_result=*/true);
}

TEST_F(UltraHonkComposerTests, test_elliptic_gate)
{
    typedef grumpkin::g1::affine_element affine_element;
    typedef grumpkin::g1::element element;
    auto circuit_builder = proof_system::UltraCircuitBuilder();

    affine_element p1 = crypto::pedersen_commitment::commit_native({ fr(1) }, 0);
    affine_element p2 = crypto::pedersen_commitment::commit_native({ fr(2) }, 1);

    affine_element p3(element(p1) + element(p2));

    uint32_t x1 = circuit_builder.add_variable(p1.x);
    uint32_t y1 = circuit_builder.add_variable(p1.y);
    uint32_t x2 = circuit_builder.add_variable(p2.x);
    uint32_t y2 = circuit_builder.add_variable(p2.y);
    uint32_t x3 = circuit_builder.add_variable(p3.x);
    uint32_t y3 = circuit_builder.add_variable(p3.y);

    circuit_builder.create_ecc_add_gate({ x1, y1, x2, y2, x3, y3, 1, 1 });

    grumpkin::fq beta = grumpkin::fq::cube_root_of_unity();
    affine_element p2_endo = p2;
    p2_endo.x *= beta;
    p3 = affine_element(element(p1) + element(p2_endo));
    x3 = circuit_builder.add_variable(p3.x);
    y3 = circuit_builder.add_variable(p3.y);
    circuit_builder.create_ecc_add_gate({ x1, y1, x2, y2, x3, y3, beta, 1 });

    p2_endo.x *= beta;
    p3 = affine_element(element(p1) - element(p2_endo));
    x3 = circuit_builder.add_variable(p3.x);
    y3 = circuit_builder.add_variable(p3.y);
    circuit_builder.create_ecc_add_gate({ x1, y1, x2, y2, x3, y3, beta.sqr(), -1 });

    auto composer = UltraComposer();
    prove_and_verify(circuit_builder, composer, /*expected_result=*/true);
}

TEST_F(UltraHonkComposerTests, non_trivial_tag_permutation)
{
    using fr = barretenberg::fr;
    auto circuit_builder = proof_system::UltraCircuitBuilder();
    fr a = fr::random_element();
    fr b = -a;

    auto a_idx = circuit_builder.add_variable(a);
    auto b_idx = circuit_builder.add_variable(b);
    auto c_idx = circuit_builder.add_variable(b);
    auto d_idx = circuit_builder.add_variable(a);

    circuit_builder.create_add_gate(
        { a_idx, b_idx, circuit_builder.zero_idx, fr::one(), fr::one(), fr::zero(), fr::zero() });
    circuit_builder.create_add_gate(
        { c_idx, d_idx, circuit_builder.zero_idx, fr::one(), fr::one(), fr::zero(), fr::zero() });

    circuit_builder.create_tag(1, 2);
    circuit_builder.create_tag(2, 1);

    circuit_builder.assign_tag(a_idx, 1);
    circuit_builder.assign_tag(b_idx, 1);
    circuit_builder.assign_tag(c_idx, 2);
    circuit_builder.assign_tag(d_idx, 2);

    auto composer = UltraComposer();
    prove_and_verify(circuit_builder, composer, /*expected_result=*/true);
}

TEST_F(UltraHonkComposerTests, non_trivial_tag_permutation_and_cycles)
{
    using fr = barretenberg::fr;
    auto circuit_builder = proof_system::UltraCircuitBuilder();
    fr a = fr::random_element();
    fr c = -a;

    auto a_idx = circuit_builder.add_variable(a);
    auto b_idx = circuit_builder.add_variable(a);
    circuit_builder.assert_equal(a_idx, b_idx);
    auto c_idx = circuit_builder.add_variable(c);
    auto d_idx = circuit_builder.add_variable(c);
    circuit_builder.assert_equal(c_idx, d_idx);
    auto e_idx = circuit_builder.add_variable(a);
    auto f_idx = circuit_builder.add_variable(a);
    circuit_builder.assert_equal(e_idx, f_idx);
    auto g_idx = circuit_builder.add_variable(c);
    auto h_idx = circuit_builder.add_variable(c);
    circuit_builder.assert_equal(g_idx, h_idx);

    circuit_builder.create_tag(1, 2);
    circuit_builder.create_tag(2, 1);

    circuit_builder.assign_tag(a_idx, 1);
    circuit_builder.assign_tag(c_idx, 1);
    circuit_builder.assign_tag(e_idx, 2);
    circuit_builder.assign_tag(g_idx, 2);

    circuit_builder.create_add_gate(
        { b_idx, a_idx, circuit_builder.zero_idx, fr::one(), fr::neg_one(), fr::zero(), fr::zero() });
    circuit_builder.create_add_gate(
        { c_idx, g_idx, circuit_builder.zero_idx, fr::one(), -fr::one(), fr::zero(), fr::zero() });
    circuit_builder.create_add_gate(
        { e_idx, f_idx, circuit_builder.zero_idx, fr::one(), -fr::one(), fr::zero(), fr::zero() });

    auto composer = UltraComposer();
    prove_and_verify(circuit_builder, composer, /*expected_result=*/true);
}

TEST_F(UltraHonkComposerTests, bad_tag_permutation)
{
    using fr = barretenberg::fr;
    auto circuit_builder = proof_system::UltraCircuitBuilder();
    fr a = fr::random_element();
    fr b = -a;

    auto a_idx = circuit_builder.add_variable(a);
    auto b_idx = circuit_builder.add_variable(b);
    auto c_idx = circuit_builder.add_variable(b);
    auto d_idx = circuit_builder.add_variable(a + 1);

    circuit_builder.create_add_gate({ a_idx, b_idx, circuit_builder.zero_idx, 1, 1, 0, 0 });
    circuit_builder.create_add_gate({ c_idx, d_idx, circuit_builder.zero_idx, 1, 1, 0, -1 });

    circuit_builder.create_tag(1, 2);
    circuit_builder.create_tag(2, 1);

    circuit_builder.assign_tag(a_idx, 1);
    circuit_builder.assign_tag(b_idx, 1);
    circuit_builder.assign_tag(c_idx, 2);
    circuit_builder.assign_tag(d_idx, 2);

    auto composer = UltraComposer();
    prove_and_verify(circuit_builder, composer, /*expected_result=*/false);
}

// same as above but with turbocomposer to check reason of failue is really tag mismatch
TEST_F(UltraHonkComposerTests, bad_tag_turbo_permutation)
{
    using fr = barretenberg::fr;
    auto circuit_builder = proof_system::UltraCircuitBuilder();
    fr a = fr::random_element();
    fr b = -a;

    auto a_idx = circuit_builder.add_variable(a);
    auto b_idx = circuit_builder.add_variable(b);
    auto c_idx = circuit_builder.add_variable(b);
    auto d_idx = circuit_builder.add_variable(a + 1);

    circuit_builder.create_add_gate({ a_idx, b_idx, circuit_builder.zero_idx, 1, 1, 0, 0 });
    circuit_builder.create_add_gate({ c_idx, d_idx, circuit_builder.zero_idx, 1, 1, 0, -1 });

    auto composer = UltraComposer();
    // circuit_builder.create_add_gate({ a_idx, b_idx, circuit_builder.zero_idx, fr::one(), fr::neg_one(),
    // fr::zero(), fr::zero() }); circuit_builder.create_add_gate({ a_idx, b_idx, circuit_builder.zero_idx,
    // fr::one(), fr::neg_one(), fr::zero(), fr::zero() }); circuit_builder.create_add_gate({ a_idx, b_idx,
    // circuit_builder.zero_idx, fr::one(), fr::neg_one(), fr::zero(), fr::zero() });
    // auto prover = composer.create_prover(circuit_builder);
    // auto verifier = composer.create_verifier(circuit_builder);

    prove_and_verify(circuit_builder, composer, /*expected_result=*/true);
}

TEST_F(UltraHonkComposerTests, sort_widget)
{
    using fr = barretenberg::fr;
    auto circuit_builder = proof_system::UltraCircuitBuilder();
    fr a = fr::one();
    fr b = fr(2);
    fr c = fr(3);
    fr d = fr(4);

    auto a_idx = circuit_builder.add_variable(a);
    auto b_idx = circuit_builder.add_variable(b);
    auto c_idx = circuit_builder.add_variable(c);
    auto d_idx = circuit_builder.add_variable(d);
    circuit_builder.create_sort_constraint({ a_idx, b_idx, c_idx, d_idx });

    auto composer = UltraComposer();
    prove_and_verify(circuit_builder, composer, /*expected_result=*/true);
}

TEST_F(UltraHonkComposerTests, sort_with_edges_gate)
{
    using fr = barretenberg::fr;

    fr a = fr::one();
    fr b = fr(2);
    fr c = fr(3);
    fr d = fr(4);
    fr e = fr(5);
    fr f = fr(6);
    fr g = fr(7);
    fr h = fr(8);

    {
        auto circuit_builder = proof_system::UltraCircuitBuilder();
        auto a_idx = circuit_builder.add_variable(a);
        auto b_idx = circuit_builder.add_variable(b);
        auto c_idx = circuit_builder.add_variable(c);
        auto d_idx = circuit_builder.add_variable(d);
        auto e_idx = circuit_builder.add_variable(e);
        auto f_idx = circuit_builder.add_variable(f);
        auto g_idx = circuit_builder.add_variable(g);
        auto h_idx = circuit_builder.add_variable(h);
        circuit_builder.create_sort_constraint_with_edges(
            { a_idx, b_idx, c_idx, d_idx, e_idx, f_idx, g_idx, h_idx }, a, h);

        auto composer = UltraComposer();
        prove_and_verify(circuit_builder, composer, /*expected_result=*/true);
    }

    {
        auto circuit_builder = proof_system::UltraCircuitBuilder();
        auto a_idx = circuit_builder.add_variable(a);
        auto b_idx = circuit_builder.add_variable(b);
        auto c_idx = circuit_builder.add_variable(c);
        auto d_idx = circuit_builder.add_variable(d);
        auto e_idx = circuit_builder.add_variable(e);
        auto f_idx = circuit_builder.add_variable(f);
        auto g_idx = circuit_builder.add_variable(g);
        auto h_idx = circuit_builder.add_variable(h);
        circuit_builder.create_sort_constraint_with_edges(
            { a_idx, b_idx, c_idx, d_idx, e_idx, f_idx, g_idx, h_idx }, a, g);

        auto composer = UltraComposer();
        prove_and_verify(circuit_builder, composer, /*expected_result=*/false);
    }
    {
        auto circuit_builder = proof_system::UltraCircuitBuilder();
        auto a_idx = circuit_builder.add_variable(a);
        auto b_idx = circuit_builder.add_variable(b);
        auto c_idx = circuit_builder.add_variable(c);
        auto d_idx = circuit_builder.add_variable(d);
        auto e_idx = circuit_builder.add_variable(e);
        auto f_idx = circuit_builder.add_variable(f);
        auto g_idx = circuit_builder.add_variable(g);
        auto h_idx = circuit_builder.add_variable(h);
        circuit_builder.create_sort_constraint_with_edges(
            { a_idx, b_idx, c_idx, d_idx, e_idx, f_idx, g_idx, h_idx }, b, h);

        auto composer = UltraComposer();
        prove_and_verify(circuit_builder, composer, /*expected_result=*/false);
    }
    {
        auto circuit_builder = proof_system::UltraCircuitBuilder();
        auto a_idx = circuit_builder.add_variable(a);
        auto c_idx = circuit_builder.add_variable(c);
        auto d_idx = circuit_builder.add_variable(d);
        auto e_idx = circuit_builder.add_variable(e);
        auto f_idx = circuit_builder.add_variable(f);
        auto g_idx = circuit_builder.add_variable(g);
        auto h_idx = circuit_builder.add_variable(h);
        auto b2_idx = circuit_builder.add_variable(fr(15));
        circuit_builder.create_sort_constraint_with_edges(
            { a_idx, b2_idx, c_idx, d_idx, e_idx, f_idx, g_idx, h_idx }, b, h);

        auto composer = UltraComposer();
        prove_and_verify(circuit_builder, composer, /*expected_result=*/false);
    }
    {
        auto circuit_builder = proof_system::UltraCircuitBuilder();
        auto idx = add_variables(circuit_builder, { 1,  2,  5,  6,  7,  10, 11, 13, 16, 17, 20, 22, 22, 25,
                                                    26, 29, 29, 32, 32, 33, 35, 38, 39, 39, 42, 42, 43, 45 });
        circuit_builder.create_sort_constraint_with_edges(idx, 1, 45);

        auto composer = UltraComposer();
        prove_and_verify(circuit_builder, composer, /*expected_result=*/true);
    }
    {
        auto circuit_builder = proof_system::UltraCircuitBuilder();
        auto idx = add_variables(circuit_builder, { 1,  2,  5,  6,  7,  10, 11, 13, 16, 17, 20, 22, 22, 25,
                                                    26, 29, 29, 32, 32, 33, 35, 38, 39, 39, 42, 42, 43, 45 });
        circuit_builder.create_sort_constraint_with_edges(idx, 1, 29);

        auto composer = UltraComposer();
        prove_and_verify(circuit_builder, composer, /*expected_result=*/false);
    }
}

TEST_F(UltraHonkComposerTests, range_constraint)
{
    {
        auto circuit_builder = proof_system::UltraCircuitBuilder();
        auto indices = add_variables(circuit_builder, { 1, 2, 3, 4, 5, 6, 7, 8 });
        for (size_t i = 0; i < indices.size(); i++) {
            circuit_builder.create_new_range_constraint(indices[i], 8);
        }
        // auto ind = {a_idx,b_idx,c_idx,d_idx,e_idx,f_idx,g_idx,h_idx};
        circuit_builder.create_sort_constraint(indices);

        auto composer = UltraComposer();
        prove_and_verify(circuit_builder, composer, /*expected_result=*/true);
    }
    {
        auto circuit_builder = proof_system::UltraCircuitBuilder();
        auto indices = add_variables(circuit_builder, { 3 });
        for (size_t i = 0; i < indices.size(); i++) {
            circuit_builder.create_new_range_constraint(indices[i], 3);
        }
        // auto ind = {a_idx,b_idx,c_idx,d_idx,e_idx,f_idx,g_idx,h_idx};
        circuit_builder.create_dummy_constraints(indices);

        auto composer = UltraComposer();
        prove_and_verify(circuit_builder, composer, /*expected_result=*/true);
    }
    {
        auto circuit_builder = proof_system::UltraCircuitBuilder();
        auto indices = add_variables(circuit_builder, { 1, 2, 3, 4, 5, 6, 8, 25 });
        for (size_t i = 0; i < indices.size(); i++) {
            circuit_builder.create_new_range_constraint(indices[i], 8);
        }
        circuit_builder.create_sort_constraint(indices);

        auto composer = UltraComposer();
        prove_and_verify(circuit_builder, composer, /*expected_result=*/false);
    }
    {
        auto circuit_builder = proof_system::UltraCircuitBuilder();
        auto indices =
            add_variables(circuit_builder, { 1, 2, 3, 4, 5, 6, 10, 8, 15, 11, 32, 21, 42, 79, 16, 10, 3, 26, 19, 51 });
        for (size_t i = 0; i < indices.size(); i++) {
            circuit_builder.create_new_range_constraint(indices[i], 128);
        }
        circuit_builder.create_dummy_constraints(indices);

        auto composer = UltraComposer();
        prove_and_verify(circuit_builder, composer, /*expected_result=*/true);
    }
    {
        auto circuit_builder = proof_system::UltraCircuitBuilder();
        auto indices =
            add_variables(circuit_builder, { 1, 2, 3, 80, 5, 6, 29, 8, 15, 11, 32, 21, 42, 79, 16, 10, 3, 26, 13, 14 });
        for (size_t i = 0; i < indices.size(); i++) {
            circuit_builder.create_new_range_constraint(indices[i], 79);
        }
        circuit_builder.create_dummy_constraints(indices);

        auto composer = UltraComposer();
        prove_and_verify(circuit_builder, composer, /*expected_result=*/false);
    }
    {
        auto circuit_builder = proof_system::UltraCircuitBuilder();
        auto indices =
            add_variables(circuit_builder, { 1, 0, 3, 80, 5, 6, 29, 8, 15, 11, 32, 21, 42, 79, 16, 10, 3, 26, 13, 14 });
        for (size_t i = 0; i < indices.size(); i++) {
            circuit_builder.create_new_range_constraint(indices[i], 79);
        }
        circuit_builder.create_dummy_constraints(indices);

        auto composer = UltraComposer();
        prove_and_verify(circuit_builder, composer, /*expected_result=*/false);
    }
}

TEST_F(UltraHonkComposerTests, range_with_gates)
{
    using fr = barretenberg::fr;
    auto circuit_builder = proof_system::UltraCircuitBuilder();
    auto idx = add_variables(circuit_builder, { 1, 2, 3, 4, 5, 6, 7, 8 });
    for (size_t i = 0; i < idx.size(); i++) {
        circuit_builder.create_new_range_constraint(idx[i], 8);
    }

    circuit_builder.create_add_gate({ idx[0], idx[1], circuit_builder.zero_idx, fr::one(), fr::one(), fr::zero(), -3 });
    circuit_builder.create_add_gate({ idx[2], idx[3], circuit_builder.zero_idx, fr::one(), fr::one(), fr::zero(), -7 });
    circuit_builder.create_add_gate(
        { idx[4], idx[5], circuit_builder.zero_idx, fr::one(), fr::one(), fr::zero(), -11 });
    circuit_builder.create_add_gate(
        { idx[6], idx[7], circuit_builder.zero_idx, fr::one(), fr::one(), fr::zero(), -15 });

    auto composer = UltraComposer();
    prove_and_verify(circuit_builder, composer, /*expected_result=*/true);
}

TEST_F(UltraHonkComposerTests, range_with_gates_where_range_is_not_a_power_of_two)
{
    using fr = barretenberg::fr;
    auto circuit_builder = proof_system::UltraCircuitBuilder();
    auto idx = add_variables(circuit_builder, { 1, 2, 3, 4, 5, 6, 7, 8 });
    for (size_t i = 0; i < idx.size(); i++) {
        circuit_builder.create_new_range_constraint(idx[i], 12);
    }

    circuit_builder.create_add_gate({ idx[0], idx[1], circuit_builder.zero_idx, fr::one(), fr::one(), fr::zero(), -3 });
    circuit_builder.create_add_gate({ idx[2], idx[3], circuit_builder.zero_idx, fr::one(), fr::one(), fr::zero(), -7 });
    circuit_builder.create_add_gate(
        { idx[4], idx[5], circuit_builder.zero_idx, fr::one(), fr::one(), fr::zero(), -11 });
    circuit_builder.create_add_gate(
        { idx[6], idx[7], circuit_builder.zero_idx, fr::one(), fr::one(), fr::zero(), -15 });

    auto composer = UltraComposer();
    prove_and_verify(circuit_builder, composer, /*expected_result=*/true);
}

TEST_F(UltraHonkComposerTests, sort_widget_complex)
{
    using fr = barretenberg::fr;
    {

        auto circuit_builder = proof_system::UltraCircuitBuilder();
        std::vector<fr> a = { 1, 3, 4, 7, 7, 8, 11, 14, 15, 15, 18, 19, 21, 21, 24, 25, 26, 27, 30, 32 };
        std::vector<uint32_t> ind;
        for (size_t i = 0; i < a.size(); i++)
            ind.emplace_back(circuit_builder.add_variable(a[i]));
        circuit_builder.create_sort_constraint(ind);

        auto composer = UltraComposer();
        prove_and_verify(circuit_builder, composer, /*expected_result=*/true);
    }
    {

        auto circuit_builder = proof_system::UltraCircuitBuilder();
        std::vector<fr> a = { 1, 3, 4, 7, 7, 8, 16, 14, 15, 15, 18, 19, 21, 21, 24, 25, 26, 27, 30, 32 };
        std::vector<uint32_t> ind;
        for (size_t i = 0; i < a.size(); i++)
            ind.emplace_back(circuit_builder.add_variable(a[i]));
        circuit_builder.create_sort_constraint(ind);

        auto composer = UltraComposer();
        prove_and_verify(circuit_builder, composer, /*expected_result=*/false);
    }
}

TEST_F(UltraHonkComposerTests, sort_widget_neg)
{
    using fr = barretenberg::fr;
    auto circuit_builder = proof_system::UltraCircuitBuilder();
    fr a = fr::one();
    fr b = fr(2);
    fr c = fr(3);
    fr d = fr(8);

    auto a_idx = circuit_builder.add_variable(a);
    auto b_idx = circuit_builder.add_variable(b);
    auto c_idx = circuit_builder.add_variable(c);
    auto d_idx = circuit_builder.add_variable(d);
    circuit_builder.create_sort_constraint({ a_idx, b_idx, c_idx, d_idx });

    auto composer = UltraComposer();
    prove_and_verify(circuit_builder, composer, /*expected_result=*/false);
}

TEST_F(UltraHonkComposerTests, composed_range_constraint)
{
    using fr = barretenberg::fr;
    auto circuit_builder = proof_system::UltraCircuitBuilder();
    auto c = fr::random_element();
    auto d = uint256_t(c).slice(0, 133);
    auto e = fr(d);
    auto a_idx = circuit_builder.add_variable(fr(e));
    circuit_builder.create_add_gate({ a_idx, circuit_builder.zero_idx, circuit_builder.zero_idx, 1, 0, 0, -fr(e) });
    circuit_builder.decompose_into_default_range(a_idx, 134);

    auto composer = UltraComposer();
    prove_and_verify(circuit_builder, composer, /*expected_result=*/true);
}

TEST_F(UltraHonkComposerTests, non_native_field_multiplication)
{
    using fr = barretenberg::fr;
    using fq = barretenberg::fq;
    auto circuit_builder = proof_system::UltraCircuitBuilder();

    fq a = fq::random_element();
    fq b = fq::random_element();
    uint256_t modulus = fq::modulus;

    uint1024_t a_big = uint512_t(uint256_t(a));
    uint1024_t b_big = uint512_t(uint256_t(b));
    uint1024_t p_big = uint512_t(uint256_t(modulus));

    uint1024_t q_big = (a_big * b_big) / p_big;
    uint1024_t r_big = (a_big * b_big) % p_big;

    uint256_t q(q_big.lo.lo);
    uint256_t r(r_big.lo.lo);

    const auto split_into_limbs = [&](const uint512_t& input) {
        constexpr size_t NUM_BITS = 68;
        std::array<fr, 5> limbs;
        limbs[0] = input.slice(0, NUM_BITS).lo;
        limbs[1] = input.slice(NUM_BITS * 1, NUM_BITS * 2).lo;
        limbs[2] = input.slice(NUM_BITS * 2, NUM_BITS * 3).lo;
        limbs[3] = input.slice(NUM_BITS * 3, NUM_BITS * 4).lo;
        limbs[4] = fr(input.lo);
        return limbs;
    };

    const auto get_limb_witness_indices = [&](const std::array<fr, 5>& limbs) {
        std::array<uint32_t, 5> limb_indices;
        limb_indices[0] = circuit_builder.add_variable(limbs[0]);
        limb_indices[1] = circuit_builder.add_variable(limbs[1]);
        limb_indices[2] = circuit_builder.add_variable(limbs[2]);
        limb_indices[3] = circuit_builder.add_variable(limbs[3]);
        limb_indices[4] = circuit_builder.add_variable(limbs[4]);
        return limb_indices;
    };
    const uint512_t BINARY_BASIS_MODULUS = uint512_t(1) << (68 * 4);
    auto modulus_limbs = split_into_limbs(BINARY_BASIS_MODULUS - uint512_t(modulus));

    const auto a_indices = get_limb_witness_indices(split_into_limbs(uint256_t(a)));
    const auto b_indices = get_limb_witness_indices(split_into_limbs(uint256_t(b)));
    const auto q_indices = get_limb_witness_indices(split_into_limbs(uint256_t(q)));
    const auto r_indices = get_limb_witness_indices(split_into_limbs(uint256_t(r)));

    proof_system::UltraCircuitBuilder::non_native_field_witnesses inputs{
        a_indices, b_indices, q_indices, r_indices, modulus_limbs, fr(uint256_t(modulus)),
    };
    const auto [lo_1_idx, hi_1_idx] = circuit_builder.evaluate_non_native_field_multiplication(inputs);
    circuit_builder.range_constrain_two_limbs(lo_1_idx, hi_1_idx, 70, 70);

    auto composer = UltraComposer();
    prove_and_verify(circuit_builder, composer, /*expected_result=*/true);
}

TEST_F(UltraHonkComposerTests, rom)
{
    using fr = barretenberg::fr;
    auto circuit_builder = proof_system::UltraCircuitBuilder();

    uint32_t rom_values[8]{
        circuit_builder.add_variable(fr::random_element()), circuit_builder.add_variable(fr::random_element()),
        circuit_builder.add_variable(fr::random_element()), circuit_builder.add_variable(fr::random_element()),
        circuit_builder.add_variable(fr::random_element()), circuit_builder.add_variable(fr::random_element()),
        circuit_builder.add_variable(fr::random_element()), circuit_builder.add_variable(fr::random_element()),
    };

    size_t rom_id = circuit_builder.create_ROM_array(8);

    for (size_t i = 0; i < 8; ++i) {
        circuit_builder.set_ROM_element(rom_id, i, rom_values[i]);
    }

    uint32_t a_idx = circuit_builder.read_ROM_array(rom_id, circuit_builder.add_variable(5));
    EXPECT_EQ(a_idx != rom_values[5], true);
    uint32_t b_idx = circuit_builder.read_ROM_array(rom_id, circuit_builder.add_variable(4));
    uint32_t c_idx = circuit_builder.read_ROM_array(rom_id, circuit_builder.add_variable(1));

    const auto d_value =
        circuit_builder.get_variable(a_idx) + circuit_builder.get_variable(b_idx) + circuit_builder.get_variable(c_idx);
    uint32_t d_idx = circuit_builder.add_variable(d_value);

    circuit_builder.create_big_add_gate({
        a_idx,
        b_idx,
        c_idx,
        d_idx,
        1,
        1,
        1,
        -1,
        0,
    });

    auto composer = UltraComposer();
    prove_and_verify(circuit_builder, composer, /*expected_result=*/true);
}

TEST_F(UltraHonkComposerTests, ram)
{
    using fr = barretenberg::fr;
    auto circuit_builder = proof_system::UltraCircuitBuilder();

    uint32_t ram_values[8]{
        circuit_builder.add_variable(fr::random_element()), circuit_builder.add_variable(fr::random_element()),
        circuit_builder.add_variable(fr::random_element()), circuit_builder.add_variable(fr::random_element()),
        circuit_builder.add_variable(fr::random_element()), circuit_builder.add_variable(fr::random_element()),
        circuit_builder.add_variable(fr::random_element()), circuit_builder.add_variable(fr::random_element()),
    };

    size_t ram_id = circuit_builder.create_RAM_array(8);

    for (size_t i = 0; i < 8; ++i) {
        circuit_builder.init_RAM_element(ram_id, i, ram_values[i]);
    }

    uint32_t a_idx = circuit_builder.read_RAM_array(ram_id, circuit_builder.add_variable(5));
    EXPECT_EQ(a_idx != ram_values[5], true);

    uint32_t b_idx = circuit_builder.read_RAM_array(ram_id, circuit_builder.add_variable(4));
    uint32_t c_idx = circuit_builder.read_RAM_array(ram_id, circuit_builder.add_variable(1));

    circuit_builder.write_RAM_array(ram_id, circuit_builder.add_variable(4), circuit_builder.add_variable(500));
    uint32_t d_idx = circuit_builder.read_RAM_array(ram_id, circuit_builder.add_variable(4));

    EXPECT_EQ(circuit_builder.get_variable(d_idx), 500);

    // ensure these vars get used in another arithmetic gate
    const auto e_value = circuit_builder.get_variable(a_idx) + circuit_builder.get_variable(b_idx) +
                         circuit_builder.get_variable(c_idx) + circuit_builder.get_variable(d_idx);
    uint32_t e_idx = circuit_builder.add_variable(e_value);

    circuit_builder.create_big_add_gate(
        {
            a_idx,
            b_idx,
            c_idx,
            d_idx,
            -1,
            -1,
            -1,
            -1,
            0,
        },
        true);
    circuit_builder.create_big_add_gate(
        {
            circuit_builder.zero_idx,
            circuit_builder.zero_idx,
            circuit_builder.zero_idx,
            e_idx,
            0,
            0,
            0,
            0,
            0,
        },
        false);

    auto composer = UltraComposer();
    prove_and_verify(circuit_builder, composer, /*expected_result=*/true);
}

TEST(UltraGrumpkinHonkComposer, XorConstraint)
{
    using fr = barretenberg::fr;
    // NOTE: as a WIP, this test may not actually use the Grumpkin SRS (just the IPA PCS).

    auto circuit_builder = proof_system::UltraCircuitBuilder();

    uint32_t left_value = engine.get_random_uint32();
    uint32_t right_value = engine.get_random_uint32();

    fr left_witness_value = fr{ left_value, 0, 0, 0 }.to_montgomery_form();
    fr right_witness_value = fr{ right_value, 0, 0, 0 }.to_montgomery_form();

    uint32_t left_witness_index = circuit_builder.add_variable(left_witness_value);
    uint32_t right_witness_index = circuit_builder.add_variable(right_witness_value);

    uint32_t xor_result_expected = left_value ^ right_value;

    const auto lookup_accumulators = plookup::get_lookup_accumulators(
        plookup::MultiTableId::UINT32_XOR, left_witness_value, right_witness_value, true);
    auto xor_result = lookup_accumulators[plookup::ColumnIdx::C3]
                                         [0]; // The zeroth index in the 3rd column is the fully accumulated xor

    EXPECT_EQ(xor_result, xor_result_expected);
    circuit_builder.create_gates_from_plookup_accumulators(
        plookup::MultiTableId::UINT32_XOR, lookup_accumulators, left_witness_index, right_witness_index);

    barretenberg::srs::init_crs_factory("../srs_db/ignition");
    auto composer = UltraGrumpkinComposer();
    prove_and_verify(circuit_builder, composer, /*expected_result=*/true);
}

// TODO(#378)(luke): this is a recent update from Zac and fails; do we need a corresponding bug fix in ultra circuit
// c_Fonstructor? TEST(UltraHonkComposerTests, range_checks_on_duplicates)
// {
//     auto composer = UltraComposer();

//     uint32_t a = circuit_builder.add_variable(100);
//     uint32_t b = circuit_builder.add_variable(100);
//     uint32_t c = circuit_builder.add_variable(100);
//     uint32_t d = circuit_builder.add_variable(100);

//     circuit_builder.assert_equal(a, b);
//     circuit_builder.assert_equal(a, c);
//     circuit_builder.assert_equal(a, d);

//     circuit_builder.create_new_range_constraint(a, 1000);
//     circuit_builder.create_new_range_constraint(b, 1001);
//     circuit_builder.create_new_range_constraint(c, 999);
//     circuit_builder.create_new_range_constraint(d, 1000);

//     circuit_builder.create_big_add_gate(
//         {
//             a,
//             b,
//             c,
//             d,
//             0,
//             0,
//             0,
//             0,
//             0,
//         },
//         false);

//     prove_and_verify(circuit_builder, composer, /*expected_result=*/true);
// }

// TODO(#378)(luke): this is a new test from Zac; ultra circuit constructor does not yet have create_range_constraint
// implemented.
// // Ensure copy constraints added on variables smaller than 2^14, which have been previously
// // range constrained, do not break the set equivalence checks because of indices mismatch.
// // 2^14 is DEFAULT_PLOOKUP_RANGE_BITNUM i.e. the maximum size before a variable gets sliced
// // before range constraints are applied to it.
// T_FEST(UltraHonkComposerTests, range_constraint_small_variable)
// {
//     auto composer = UltraComposer();
//     uint16_t mask = (1 << 8) - 1;
//     int a = engine.get_random_uint16() & mask;
//     uint32_t a_idx = circuit_builder.add_variable(fr(a));
//     uint32_t b_idx = circuit_builder.add_variable(fr(a));
//     ASSERT_NE(a_idx, b_idx);
//     uint32_t c_idx = circuit_builder.add_variable(fr(a));
//     ASSERT_NE(c_idx, b_idx);
//     composer.create_range_constraint(b_idx, 8, "bad range");
//     circuit_builder.assert_equal(a_idx, b_idx);
//     composer.create_range_constraint(c_idx, 8, "bad range");
//     circuit_builder.assert_equal(a_idx, c_idx);

//     auto prover = composer.create_prover(circuit_builder);
//     auto proof = prover.construct_proof();
//     auto verifier = composer.create_verifier(circuit_builder);
//     bool result = verifier.verify_proof(proof);
//     EXPECT_EQ(result, true);
// }

} // namespace test_ultra_honk_composer<|MERGE_RESOLUTION|>--- conflicted
+++ resolved
@@ -143,33 +143,33 @@
     prove_and_verify(circuit_builder, composer, /*expected_result=*/true);
 }
 
-<<<<<<< HEAD
 // TODO fix messy messy
 // TEST_F(UltraHonkComposerTests, create_gates_from_plookup_accumulators)
 // {
-//     auto circuit_constructor = UltraCircuitBuilder();
+//     using fr = barretenberg::fr;
+//     auto circuit_builder = proof_system::UltraCircuitBuilder();
 
 //     barretenberg::fr input_value = fr::random_element();
 //     const fr input_hi = uint256_t(input_value).slice(126, 256);
 //     const fr input_lo = uint256_t(input_value).slice(0, 126);
-//     const auto input_hi_index = circuit_constructor.add_variable(input_hi);
-//     const auto input_lo_index = circuit_constructor.add_variable(input_lo);
-
-//     const auto sequence_data_hi = plookup::get_lookup_accumulators(plookup::MultiTableId::FIXED_BASE_LEFT_HI,
+//     const auto input_hi_index = circuit_builder.add_variable(input_hi);
+//     const auto input_lo_index = circuit_builder.add_variable(input_lo);
+
+//     const auto sequence_data_hi = plookup::get_lookup_accumulators(plookup::MultiTableId::PEDERSEN_LEFT_HI,
 //     input_hi); const auto sequence_data_lo =
-//     plookup::get_lookup_accumulators(plookup::MultiTableId::FIXED_BASE_LEFT_LO, input_lo);
-
-//     const auto lookup_witnesses_hi = circuit_constructor.create_gates_from_plookup_accumulators(
-//         plookup::MultiTableId::FIXED_BASE_LEFT_HI, sequence_data_hi, input_hi_index);
-//     const auto lookup_witnesses_lo = circuit_constructor.create_gates_from_plookup_accumulators(
-//         plookup::MultiTableId::FIXED_BASE_LEFT_LO, sequence_data_lo, input_lo_index);
+//     plookup::get_lookup_accumulators(plookup::MultiTableId::PEDERSEN_LEFT_LO, input_lo);
+
+//     const auto lookup_witnesses_hi = circuit_builder.create_gates_from_plookup_accumulators(
+//         plookup::MultiTableId::PEDERSEN_LEFT_HI, sequence_data_hi, input_hi_index);
+//     const auto lookup_witnesses_lo = circuit_builder.create_gates_from_plookup_accumulators(
+//         plookup::MultiTableId::PEDERSEN_LEFT_LO, sequence_data_lo, input_lo_index);
 
 //     std::vector<barretenberg::fr> expected_x;
 //     std::vector<barretenberg::fr> expected_y;
 
 //     const size_t num_lookups_hi =
-//         (128 + plookup::FixedBaseParams::BITS_PER_TABLE) / plookup::FixedBaseParams::BITS_PER_TABLE;
-//     const size_t num_lookups_lo = 126 / plookup::FixedBaseParams::BITS_PER_TABLE;
+//         (128 + crypto::pedersen_hash::lookup::BITS_PER_TABLE) / crypto::pedersen_hash::lookup::BITS_PER_TABLE;
+//     const size_t num_lookups_lo = 126 / crypto::pedersen_hash::lookup::BITS_PER_TABLE;
 //     const size_t num_lookups = num_lookups_hi + num_lookups_lo;
 
 //     EXPECT_EQ(num_lookups_hi, lookup_witnesses_hi[plookup::ColumnIdx::C1].size());
@@ -184,10 +184,10 @@
 //         const size_t num_rounds = (num_lookups + 1) / 2;
 //         uint256_t bits(input_value);
 
-//         const auto mask = plookup::FixedBaseParams::MAX_TABLE_SIZE - 1;
+//         const auto mask = crypto::pedersen_hash::lookup::PEDERSEN_TABLE_SIZE - 1;
 
 //         for (size_t i = 0; i < num_rounds; ++i) {
-//             const auto& table = plookup::fixed_base::table[i];
+//             const auto& table = crypto::pedersen_hash::lookup::get_table(i);
 //             const size_t index = i * 2;
 
 //             uint64_t slice_a = ((bits >> (index * 9)) & mask).data[0];
@@ -205,126 +205,36 @@
 //     }
 
 //     for (size_t i = num_lookups - 2; i < num_lookups; --i) {
-//         expected_scalars[i] += (expected_scalars[i + 1] * plookup::FixedBaseParams::MAX_TABLE_SIZE);
+//         expected_scalars[i] += (expected_scalars[i + 1] * crypto::pedersen_hash::lookup::PEDERSEN_TABLE_SIZE);
 //     }
 
 //     size_t hi_shift = 126;
-//     const fr hi_cumulative = circuit_constructor.get_variable(lookup_witnesses_hi[plookup::ColumnIdx::C1][0]);
+//     const fr hi_cumulative = circuit_builder.get_variable(lookup_witnesses_hi[plookup::ColumnIdx::C1][0]);
 //     for (size_t i = 0; i < num_lookups_lo; ++i) {
 //         const fr hi_mult = fr(uint256_t(1) << hi_shift);
-//         EXPECT_EQ(circuit_constructor.get_variable(lookup_witnesses_lo[plookup::ColumnIdx::C1][i]) +
+//         EXPECT_EQ(circuit_builder.get_variable(lookup_witnesses_lo[plookup::ColumnIdx::C1][i]) +
 //                       (hi_cumulative * hi_mult),
 //                   expected_scalars[i]);
-//         EXPECT_EQ(circuit_constructor.get_variable(lookup_witnesses_lo[plookup::ColumnIdx::C2][i]), expected_x[i]);
-//         EXPECT_EQ(circuit_constructor.get_variable(lookup_witnesses_lo[plookup::ColumnIdx::C3][i]), expected_y[i]);
-//         hi_shift -= plookup::FixedBaseParams::BITS_PER_TABLE;
+//         EXPECT_EQ(circuit_builder.get_variable(lookup_witnesses_lo[plookup::ColumnIdx::C2][i]), expected_x[i]);
+//         EXPECT_EQ(circuit_builder.get_variable(lookup_witnesses_lo[plookup::ColumnIdx::C3][i]), expected_y[i]);
+//         hi_shift -= crypto::pedersen_hash::lookup::BITS_PER_TABLE;
 //     }
 
 //     for (size_t i = 0; i < num_lookups_hi; ++i) {
-//         EXPECT_EQ(circuit_constructor.get_variable(lookup_witnesses_hi[plookup::ColumnIdx::C1][i]),
+//         EXPECT_EQ(circuit_builder.get_variable(lookup_witnesses_hi[plookup::ColumnIdx::C1][i]),
 //                   expected_scalars[i + num_lookups_lo]);
-//         EXPECT_EQ(circuit_constructor.get_variable(lookup_witnesses_hi[plookup::ColumnIdx::C2][i]),
+//         EXPECT_EQ(circuit_builder.get_variable(lookup_witnesses_hi[plookup::ColumnIdx::C2][i]),
 //                   expected_x[i + num_lookups_lo]);
-//         EXPECT_EQ(circuit_constructor.get_variable(lookup_witnesses_hi[plookup::ColumnIdx::C3][i]),
+//         EXPECT_EQ(circuit_builder.get_variable(lookup_witnesses_hi[plookup::ColumnIdx::C3][i]),
 //                   expected_y[i + num_lookups_lo]);
 //     }
 
 //     auto composer = UltraComposer();
-//     auto prover = composer.create_prover(circuit_constructor);
-//     auto verifier = composer.create_verifier(circuit_constructor);
+//     auto instance = composer.create_instance(circuit_builder);
+//     auto prover = composer.create_prover(instance);
+//     auto verifier = composer.create_verifier(instance);
+
 //     auto proof = prover.construct_proof();
-=======
-TEST_F(UltraHonkComposerTests, create_gates_from_plookup_accumulators)
-{
-    using fr = barretenberg::fr;
-    auto circuit_builder = proof_system::UltraCircuitBuilder();
-
-    barretenberg::fr input_value = fr::random_element();
-    const fr input_hi = uint256_t(input_value).slice(126, 256);
-    const fr input_lo = uint256_t(input_value).slice(0, 126);
-    const auto input_hi_index = circuit_builder.add_variable(input_hi);
-    const auto input_lo_index = circuit_builder.add_variable(input_lo);
-
-    const auto sequence_data_hi = plookup::get_lookup_accumulators(plookup::MultiTableId::PEDERSEN_LEFT_HI, input_hi);
-    const auto sequence_data_lo = plookup::get_lookup_accumulators(plookup::MultiTableId::PEDERSEN_LEFT_LO, input_lo);
-
-    const auto lookup_witnesses_hi = circuit_builder.create_gates_from_plookup_accumulators(
-        plookup::MultiTableId::PEDERSEN_LEFT_HI, sequence_data_hi, input_hi_index);
-    const auto lookup_witnesses_lo = circuit_builder.create_gates_from_plookup_accumulators(
-        plookup::MultiTableId::PEDERSEN_LEFT_LO, sequence_data_lo, input_lo_index);
-
-    std::vector<barretenberg::fr> expected_x;
-    std::vector<barretenberg::fr> expected_y;
-
-    const size_t num_lookups_hi =
-        (128 + crypto::pedersen_hash::lookup::BITS_PER_TABLE) / crypto::pedersen_hash::lookup::BITS_PER_TABLE;
-    const size_t num_lookups_lo = 126 / crypto::pedersen_hash::lookup::BITS_PER_TABLE;
-    const size_t num_lookups = num_lookups_hi + num_lookups_lo;
-
-    EXPECT_EQ(num_lookups_hi, lookup_witnesses_hi[plookup::ColumnIdx::C1].size());
-    EXPECT_EQ(num_lookups_lo, lookup_witnesses_lo[plookup::ColumnIdx::C1].size());
-
-    std::vector<barretenberg::fr> expected_scalars;
-    expected_x.resize(num_lookups);
-    expected_y.resize(num_lookups);
-    expected_scalars.resize(num_lookups);
-
-    {
-        const size_t num_rounds = (num_lookups + 1) / 2;
-        uint256_t bits(input_value);
-
-        const auto mask = crypto::pedersen_hash::lookup::PEDERSEN_TABLE_SIZE - 1;
-
-        for (size_t i = 0; i < num_rounds; ++i) {
-            const auto& table = crypto::pedersen_hash::lookup::get_table(i);
-            const size_t index = i * 2;
-
-            uint64_t slice_a = ((bits >> (index * 9)) & mask).data[0];
-            expected_x[index] = (table[(size_t)slice_a].x);
-            expected_y[index] = (table[(size_t)slice_a].y);
-            expected_scalars[index] = slice_a;
-
-            if (i < 14) {
-                uint64_t slice_b = ((bits >> ((index + 1) * 9)) & mask).data[0];
-                expected_x[index + 1] = (table[(size_t)slice_b].x);
-                expected_y[index + 1] = (table[(size_t)slice_b].y);
-                expected_scalars[index + 1] = slice_b;
-            }
-        }
-    }
-
-    for (size_t i = num_lookups - 2; i < num_lookups; --i) {
-        expected_scalars[i] += (expected_scalars[i + 1] * crypto::pedersen_hash::lookup::PEDERSEN_TABLE_SIZE);
-    }
-
-    size_t hi_shift = 126;
-    const fr hi_cumulative = circuit_builder.get_variable(lookup_witnesses_hi[plookup::ColumnIdx::C1][0]);
-    for (size_t i = 0; i < num_lookups_lo; ++i) {
-        const fr hi_mult = fr(uint256_t(1) << hi_shift);
-        EXPECT_EQ(circuit_builder.get_variable(lookup_witnesses_lo[plookup::ColumnIdx::C1][i]) +
-                      (hi_cumulative * hi_mult),
-                  expected_scalars[i]);
-        EXPECT_EQ(circuit_builder.get_variable(lookup_witnesses_lo[plookup::ColumnIdx::C2][i]), expected_x[i]);
-        EXPECT_EQ(circuit_builder.get_variable(lookup_witnesses_lo[plookup::ColumnIdx::C3][i]), expected_y[i]);
-        hi_shift -= crypto::pedersen_hash::lookup::BITS_PER_TABLE;
-    }
-
-    for (size_t i = 0; i < num_lookups_hi; ++i) {
-        EXPECT_EQ(circuit_builder.get_variable(lookup_witnesses_hi[plookup::ColumnIdx::C1][i]),
-                  expected_scalars[i + num_lookups_lo]);
-        EXPECT_EQ(circuit_builder.get_variable(lookup_witnesses_hi[plookup::ColumnIdx::C2][i]),
-                  expected_x[i + num_lookups_lo]);
-        EXPECT_EQ(circuit_builder.get_variable(lookup_witnesses_hi[plookup::ColumnIdx::C3][i]),
-                  expected_y[i + num_lookups_lo]);
-    }
-
-    auto composer = UltraComposer();
-    auto instance = composer.create_instance(circuit_builder);
-    auto prover = composer.create_prover(instance);
-    auto verifier = composer.create_verifier(instance);
-
-    auto proof = prover.construct_proof();
->>>>>>> 0dfc6073
 
 //     bool result = verifier.verify_proof(proof);
 
