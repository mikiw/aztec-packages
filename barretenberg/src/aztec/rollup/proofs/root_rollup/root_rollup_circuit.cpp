--- conflicted
+++ resolved
@@ -41,24 +41,9 @@
                              field_ct const& new_data_roots_root,
                              field_ct const& old_data_roots_root)
 {
-<<<<<<< HEAD
-    auto index = byte_array_ct(rollup_id + 1);
+    auto index = byte_array_ct(rollup_id + 1, 4);
     update_membership(
         new_data_roots_root, new_data_root, old_data_roots_root, old_data_roots_path, field_ct(0), index, __FUNCTION__);
-=======
-    auto empty_tree_value = byte_array_ct(&composer, 64);
-    auto new_data_root_arr = byte_array_ct(new_data_root);
-    auto index = byte_array_ct(rollup_id + 1, 4);
-    update_membership(composer,
-                      new_data_roots_root,
-                      new_data_roots_path,
-                      new_data_root_arr,
-                      old_data_roots_root,
-                      old_data_roots_path,
-                      empty_tree_value,
-                      index,
-                      __FUNCTION__);
->>>>>>> 01692119
 }
 
 /**
