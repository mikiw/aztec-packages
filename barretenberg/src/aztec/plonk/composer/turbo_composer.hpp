#pragma once
#include "composer_base.hpp"

namespace waffle {
class TurboComposer : public ComposerBase {
  public:
    TurboComposer();
    TurboComposer(std::string const& crs_path, const size_t size_hint = 0);
    TurboComposer(std::unique_ptr<ReferenceStringFactory>&& crs_factory, const size_t size_hint = 0);
    TurboComposer(std::shared_ptr<proving_key> const& p_key,
                  std::shared_ptr<verification_key> const& v_key,
                  size_t size_hint = 0);
    TurboComposer(TurboComposer&& other) = default;
    TurboComposer& operator=(TurboComposer&& other) = default;
    ~TurboComposer() {}

    std::shared_ptr<proving_key> compute_proving_key() override;
    std::shared_ptr<verification_key> compute_verification_key() override;
    std::shared_ptr<program_witness> compute_witness() override;

    TurboProver create_prover();
    TurboVerifier create_verifier();

    UnrolledTurboProver create_unrolled_prover();
    UnrolledTurboVerifier create_unrolled_verifier();

    void create_dummy_gate();
    void create_add_gate(const add_triple& in) override;

    void create_big_add_gate(const add_quad& in);
    void create_big_add_gate_with_bit_extraction(const add_quad& in);
    void create_big_mul_gate(const mul_quad& in);
    void create_balanced_add_gate(const add_quad& in);

    void create_mul_gate(const mul_triple& in) override;
    void create_bool_gate(const uint32_t a) override;
    void create_poly_gate(const poly_triple& in) override;
    void create_fixed_group_add_gate(const fixed_group_add_quad& in);
    void create_fixed_group_add_gate_with_init(const fixed_group_add_quad& in, const fixed_group_init_quad& init);
    void fix_witness(const uint32_t witness_index, const barretenberg::fr& witness_value);

    std::vector<uint32_t> create_range_constraint(const uint32_t witness_index, const size_t num_bits);
    accumulator_triple create_logic_constraint(const uint32_t a,
                                               const uint32_t b,
                                               const size_t num_bits,
                                               bool is_xor_gate);
    accumulator_triple create_and_constraint(const uint32_t a, const uint32_t b, const size_t num_bits);
    accumulator_triple create_xor_constraint(const uint32_t a, const uint32_t b, const size_t num_bits);

    uint32_t put_constant_variable(const barretenberg::fr& variable);

    void create_dummy_gates();
    size_t get_num_constant_gates() const override { return 0; }

    void assert_equal_constant(const uint32_t a_idx, const barretenberg::fr& b)
    {
        const add_triple gate_coefficients{
            a_idx, a_idx, a_idx, barretenberg::fr::one(), barretenberg::fr::zero(), barretenberg::fr::zero(), -b,
        };
        create_add_gate(gate_coefficients);
    }

    uint32_t zero_idx = 0;

    // these are variables that we have used a gate on, to enforce that they are equal to a defined value
    std::map<barretenberg::fr, uint32_t> constant_variables;

    std::vector<barretenberg::fr> q_m;
    std::vector<barretenberg::fr> q_c;
    std::vector<barretenberg::fr> q_1;
    std::vector<barretenberg::fr> q_2;
    std::vector<barretenberg::fr> q_3;
    std::vector<barretenberg::fr> q_4;
    std::vector<barretenberg::fr> q_5;
    std::vector<barretenberg::fr> q_arith;
    std::vector<barretenberg::fr> q_ecc_1;
    std::vector<barretenberg::fr> q_range;
    std::vector<barretenberg::fr> q_logic;

    static transcript::Manifest create_manifest(const size_t num_public_inputs)
    {
        // add public inputs....
        constexpr size_t g1_size = 64;
        constexpr size_t fr_size = 32;
        const size_t public_input_size = fr_size * num_public_inputs;
        const transcript::Manifest output = transcript::Manifest(
            { transcript::Manifest::RoundManifest(
                  { { "circuit_size", 4, true }, { "public_input_size", 4, true } }, "init", 1),
              transcript::Manifest::RoundManifest({ { "public_inputs", public_input_size, false },
                                                    { "W_1", g1_size, false },
                                                    { "W_2", g1_size, false },
                                                    { "W_3", g1_size, false },
                                                    { "W_4", g1_size, false } },
                                                  "beta",
                                                  2),
              transcript::Manifest::RoundManifest({ { "Z", g1_size, false } }, "alpha", 1),
              transcript::Manifest::RoundManifest({ { "T_1", g1_size, false },
                                                    { "T_2", g1_size, false },
                                                    { "T_3", g1_size, false },
                                                    { "T_4", g1_size, false } },
                                                  "z",
                                                  1),
              transcript::Manifest::RoundManifest({ { "w_1", fr_size, false },
                                                    { "w_2", fr_size, false },
                                                    { "w_3", fr_size, false },
                                                    { "w_4", fr_size, false },
                                                    { "z_omega", fr_size, false },
                                                    { "sigma_1", fr_size, false },
                                                    { "sigma_2", fr_size, false },
                                                    { "sigma_3", fr_size, false },
                                                    { "q_arith", fr_size, false },
                                                    { "q_ecc_1", fr_size, false },
                                                    { "q_c", fr_size, false },
                                                    { "r", fr_size, false },
                                                    { "w_1_omega", fr_size, false },
                                                    { "w_2_omega", fr_size, false },
                                                    { "w_3_omega", fr_size, false },
                                                    { "w_4_omega", fr_size, false },
                                                    { "t", fr_size, true } },
                                                  "nu",
                                                  12,
                                                  true),
              transcript::Manifest::RoundManifest(
                  { { "PI_Z", g1_size, false }, { "PI_Z_OMEGA", g1_size, false } }, "separator", 1) });
        return output;
    }

    static transcript::Manifest create_unrolled_manifest(const size_t num_public_inputs)
    {
        // add public inputs....
        constexpr size_t g1_size = 64;
        constexpr size_t fr_size = 32;
        const size_t public_input_size = fr_size * num_public_inputs;
        const transcript::Manifest output = transcript::Manifest(
            { transcript::Manifest::RoundManifest(
                  { { "circuit_size", 4, true }, { "public_input_size", 4, true } }, "init", 1),
              transcript::Manifest::RoundManifest({ { "public_inputs", public_input_size, false },
                                                    { "W_1", g1_size, false },
                                                    { "W_2", g1_size, false },
                                                    { "W_3", g1_size, false },
                                                    { "W_4", g1_size, false } },
                                                  "beta",
                                                  2),
              transcript::Manifest::RoundManifest({ { "Z", g1_size, false } }, "alpha", 1),
              transcript::Manifest::RoundManifest({ { "T_1", g1_size, false },
                                                    { "T_2", g1_size, false },
                                                    { "T_3", g1_size, false },
                                                    { "T_4", g1_size, false } },
                                                  "z",
                                                  1),
              transcript::Manifest::RoundManifest(
                  {
                      { "w_1", fr_size, false },       { "w_2", fr_size, false },       { "w_3", fr_size, false },
                      { "w_4", fr_size, false },       { "z_omega", fr_size, false },   { "sigma_1", fr_size, false },
                      { "sigma_2", fr_size, false },   { "sigma_3", fr_size, false },   { "sigma_4", fr_size, false },
                      { "q_1", fr_size, false },       { "q_2", fr_size, false },       { "q_3", fr_size, false },
                      { "q_4", fr_size, false },       { "q_5", fr_size, false },       { "q_m", fr_size, false },
                      { "q_c", fr_size, false },       { "q_arith", fr_size, false },   { "q_logic", fr_size, false },
                      { "q_range", fr_size, false },   { "q_ecc_1", fr_size, false },   { "w_1_omega", fr_size, false },
                      { "w_2_omega", fr_size, false }, { "w_3_omega", fr_size, false }, { "w_4_omega", fr_size, false },
                      { "z", fr_size, false },         { "t", fr_size, true },
                  },
                  "nu",
<<<<<<< HEAD
                  25),
=======
                  20,
                  true),
>>>>>>> 303acc94
              transcript::Manifest::RoundManifest(
                  { { "PI_Z", g1_size, false }, { "PI_Z_OMEGA", g1_size, false } }, "separator", 1) });
        return output;
    }
};
} // namespace waffle<|MERGE_RESOLUTION|>--- conflicted
+++ resolved
@@ -161,12 +161,8 @@
                       { "z", fr_size, false },         { "t", fr_size, true },
                   },
                   "nu",
-<<<<<<< HEAD
-                  25),
-=======
                   20,
                   true),
->>>>>>> 303acc94
               transcript::Manifest::RoundManifest(
                   { { "PI_Z", g1_size, false }, { "PI_Z_OMEGA", g1_size, false } }, "separator", 1) });
         return output;
