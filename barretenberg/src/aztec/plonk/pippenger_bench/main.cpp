--- conflicted
+++ resolved
@@ -38,12 +38,8 @@
 // }
 constexpr size_t NUM_POINTS = 1 << 20;
 std::vector<fr> scalars;
-<<<<<<< HEAD
 auto reference_string = std::make_shared<waffle::FileReferenceString>(NUM_POINTS, "../srs_db");
 
-=======
-waffle::ReferenceString reference_string;
->>>>>>> 7ef62ec6
 const auto init = []() {
     fr element = fr::random_element();
     fr accumulator = element;
@@ -63,11 +59,7 @@
     scalar_multiplication::unsafe_pippenger_runtime_state state(NUM_POINTS);
     std::chrono::steady_clock::time_point time_start = std::chrono::steady_clock::now();
     g1::element result =
-<<<<<<< HEAD
-        scalar_multiplication::pippenger_unsafe(&scalars[0], reference_string->get_monomials(), NUM_POINTS);
-=======
-        scalar_multiplication::pippenger_unsafe(&scalars[0], &reference_string.monomials[0], NUM_POINTS, state);
->>>>>>> 7ef62ec6
+        scalar_multiplication::pippenger_unsafe(&scalars[0], reference_string->get_monomials(), NUM_POINTS, state);
     std::chrono::steady_clock::time_point time_end = std::chrono::steady_clock::now();
     std::chrono::microseconds diff = std::chrono::duration_cast<std::chrono::microseconds>(time_end - time_start);
     std::cout << "run time: " << diff.count() << "us" << std::endl;
